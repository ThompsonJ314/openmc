"""This module can be used to specify parameters used for coarse mesh finite
difference (CMFD) acceleration in OpenMC. CMFD was first proposed by [Smith]_
and is widely used in accelerating neutron transport problems.

References
----------

.. [Smith] K. Smith, "Nodal method storage reduction by non-linear
   iteration", *Trans. Am. Nucl. Soc.*, **44**, 265 (1983).

"""

from collections.abc import Iterable
from numbers import Real, Integral
from xml.etree import ElementTree as ET # TODO Remove
import sys
<<<<<<< HEAD
import numpy as np
# Line below is added to suppress warnings when using numpy.divide to
# divide by numpy arrays that contain entries with zero
np.seterr(divide='ignore', invalid='ignore')
from scipy import sparse
import time
# See if mpi4py module can be imported, define have_mpi global variable
try:
    from mpi4py import MPI
    have_mpi = True
except ImportError:
    have_mpi = False

import openmc.capi
from openmc.clean_xml import clean_xml_indentation  # TODO Remove
=======

from openmc._xml import clean_indentation
>>>>>>> 8e6ed7a8
from openmc.checkvalue import (check_type, check_length, check_value,
                               check_greater_than, check_less_than)
from openmc.exceptions import OpenMCError


"""
--------------
CMFD CONSTANTS
--------------
"""
# Maximum/minimum neutron energies
_ENERGY_MAX_NEUTRON = np.inf
_ENERGY_MIN_NEUTRON = 0.

# Tolerance for detecting zero flux values
_TINY_BIT = 1.e-8

# For non-accelerated regions on coarse mesh overlay
_CMFD_NOACCEL = 99999

# Constant to represent a zero flux "albedo"
_ZERO_FLUX = 999.0

# Map that returns index of current direction in numpy current matrix
_CURRENTS = {
    'out_left'  : 0, 'in_left'  : 1, 'out_right':  2, 'in_right': 3,
    'out_back'  : 4, 'in_back'  : 5, 'out_front':  6, 'in_front': 7,
    'out_bottom': 8, 'in_bottom': 9, 'out_top'  : 10, 'in_top'  : 11
}

class CMFDMesh(object):
    """A structured Cartesian mesh used for Coarse Mesh Finite Difference (CMFD)
    acceleration.

    Attributes
    ----------
    lower_left : Iterable of float
        The lower-left corner of the structured mesh. If only two coordinates are
        given, it is assumed that the mesh is an x-y mesh.
    upper_right : Iterable of float
        The upper-right corner of the structrued mesh. If only two coordinates
        are given, it is assumed that the mesh is an x-y mesh.
    dimension : Iterable of int
        The number of mesh cells in each direction.
    width : Iterable of float
        The width of mesh cells in each direction.
    energy : Iterable of float
        Energy bins in eV, listed in ascending order (e.g. [0.0, 0.625e-1,
        20.0e6]) for CMFD tallies and acceleration. If no energy bins are listed,
        OpenMC automatically assumes a one energy group calculation over the
        entire energy range.
    albedo : Iterable of float
        Surface ratio of incoming to outgoing partial currents on global
        boundary conditions. They are listed in the following order: -x +x -y +y
        -z +z.
    map : Iterable of int
        An optional acceleration map can be specified to overlay on the coarse
        mesh spatial grid. If this option is used, a ``0`` is used for a
        non-accelerated region and a ``1`` is used for an accelerated region.
        For a simple 4x4 coarse mesh with a 2x2 fuel lattice surrounded by
        reflector, the map is:

        ::

            [0, 0, 0, 0,
             0, 1, 1, 0,
             0, 1, 1, 0,
             0, 0, 0, 0]

        Therefore a 2x2 system of equations is solved rather than a 4x4. This is
        extremely important to use in reflectors as neutrons will not contribute
        to any tallies far away from fission source neutron regions.  A ``1``
        must be used to identify any fission source region.

    """

    def __init__(self):
        self._lower_left = None
        self._upper_right = None
        self._dimension = None
        self._width = None
        self._energy = None
        self._albedo = None
        self._map = None

    @property
    def lower_left(self):
        return self._lower_left

    @property
    def upper_right(self):
        return self._upper_right

    @property
    def dimension(self):
        return self._dimension

    @property
    def width(self):
        return self._width

    @property
    def energy(self):
        return self._energy

    @property
    def albedo(self):
        return self._albedo

    @property
    def map(self):
        return self._map

    @lower_left.setter
    def lower_left(self, lower_left):
        check_type('CMFD mesh lower_left', lower_left, Iterable, Real)
        check_length('CMFD mesh lower_left', lower_left, 2, 3)
        self._lower_left = lower_left

    @upper_right.setter
    def upper_right(self, upper_right):
        check_type('CMFD mesh upper_right', upper_right, Iterable, Real)
        check_length('CMFD mesh upper_right', upper_right, 2, 3)
        self._upper_right = upper_right

    @dimension.setter
    def dimension(self, dimension):
        check_type('CMFD mesh dimension', dimension, Iterable, Integral)
        check_length('CMFD mesh dimension', dimension, 2, 3)
        for d in dimension:
            check_greater_than('CMFD mesh dimension', d, 0)
        self._dimension = dimension

    @width.setter
    def width(self, width):
        check_type('CMFD mesh width', width, Iterable, Real)
        check_length('CMFD mesh width', width, 2, 3)
        for w in width:
            check_greater_than('CMFD mesh width', w, 0)
        self._width = width

    @energy.setter
    def energy(self, energy):
        check_type('CMFD mesh energy', energy, Iterable, Real)
        for e in energy:
            check_greater_than('CMFD mesh energy', e, 0, True)
        self._energy = energy

    @albedo.setter
    def albedo(self, albedo):
        check_type('CMFD mesh albedo', albedo, Iterable, Real)
        check_length('CMFD mesh albedo', albedo, 6)
        for a in albedo:
            check_greater_than('CMFD mesh albedo', a, 0, True)
            check_less_than('CMFD mesh albedo', a, 1, True)
        self._albedo = albedo

    @map.setter
    def map(self, meshmap):
        check_type('CMFD mesh map', meshmap, Iterable, Integral)
        for m in meshmap:
            check_value('CMFD mesh map', m, [0, 1])
        self._map = meshmap

    # REMOVE this method
    def _get_xml_element(self):
        element = ET.Element("mesh")

        subelement = ET.SubElement(element, "lower_left")
        subelement.text = ' '.join(map(str, self._lower_left))

        if self.upper_right is not None:
            subelement = ET.SubElement(element, "upper_right")
            subelement.text = ' '.join(map(str, self.upper_right))

        subelement = ET.SubElement(element, "dimension")
        subelement.text = ' '.join(map(str, self.dimension))

        if self.width is not None:
            subelement = ET.SubElement(element, "width")
            subelement.text = ' '.join(map(str, self.width))

        if self.energy is not None:
            subelement = ET.SubElement(element, "energy")
            subelement.text = ' '.join(map(str, self.energy))

        if self.albedo is not None:
            subelement = ET.SubElement(element, "albedo")
            subelement.text = ' '.join(map(str, self.albedo))

        if self.map is not None:
            subelement = ET.SubElement(element, "map")
            subelement.text = ' '.join(map(str, [self.map[i]+1 for i in range(len(self.map))]))

        return element


# REMOVE this entire class
class CMFD(object):
    r"""Parameters that control the use of coarse-mesh finite difference acceleration
    in OpenMC. This corresponds directly to the cmfd.xml input file.

    Attributes
    ----------
    begin : int
        Batch number at which CMFD calculations should begin
    dhat_reset : bool
        Indicate whether :math:`\widehat{D}` nonlinear CMFD parameters should be
        reset to zero before solving CMFD eigenproblem.
    display : {'balance', 'dominance', 'entropy', 'source'}
        Set one additional CMFD output column. Options are:

          * "balance" - prints the RMS [%] of the resdiual from the neutron balance
             equation on CMFD tallies.
          * "dominance" - prints the estimated dominance ratio from the CMFD
            iterations.
          * "entropy" - prints the *entropy* of the CMFD predicted fission source.
          * "source" - prints the RMS [%] between the OpenMC fission source and
            CMFD fission source.
    downscatter : bool
        Indicate whether an effective downscatter cross section should be used
        when using 2-group CMFD.
    feedback : bool
        Indicate or not the CMFD diffusion result is used to adjust the weight
        of fission source neutrons on the next OpenMC batch. Defaults to False.
    gauss_seidel_tolerance : Iterable of float
        Two parameters specifying the absolute inner tolerance and the relative
        inner tolerance for Gauss-Seidel iterations when performing CMFD.
    ktol : float
        Tolerance on the eigenvalue when performing CMFD power iteration
    cmfd_mesh : openmc.CMFDMesh
        Structured mesh to be used for acceleration
    norm : float
        Normalization factor applied to the CMFD fission source distribution
    power_monitor : bool
        View convergence of power iteration during CMFD acceleration
    run_adjoint : bool
        Perform adjoint calculation on the last batch
    shift : float
        Optional Wielandt shift parameter for accelerating power iterations. By
        default, it is very large so there is effectively no impact.
    spectral : float
        Optional spectral radius that can be used to accelerate the convergence
        of Gauss-Seidel iterations during CMFD power iteration.
    stol : float
        Tolerance on the fission source when performing CMFD power iteration
    tally_reset : list of int
        List of batch numbers at which CMFD tallies should be reset
    write_matrices : bool
        Write sparse matrices that are used during CMFD acceleration (loss,
        production) to file

    """

    def __init__(self):
        self._begin = None
        self._dhat_reset = None
        self._display = None
        self._downscatter = None
        self._feedback = None
        self._gauss_seidel_tolerance = None
        self._ktol = None
        self._cmfd_mesh = None
        self._norm = None
        self._power_monitor = None
        self._run_adjoint = None
        self._shift = None
        self._spectral = None
        self._stol = None
        self._tally_reset = None
        self._write_matrices = None

        self._cmfd_file = ET.Element("cmfd")
        self._cmfd_mesh_element = None

    @property
    def begin(self):
        return self._begin

    @property
    def dhat_reset(self):
        return self._dhat_reset

    @property
    def display(self):
        return self._display

    @property
    def downscatter(self):
        return self._downscatter

    @property
    def feedback(self):
        return self._feedback

    @property
    def gauss_seidel_tolerance(self):
        return self._gauss_seidel_tolerance

    @property
    def ktol(self):
        return self._ktol

    @property
    def cmfd_mesh(self):
        return self._cmfd_mesh

    @property
    def norm(self):
        return self._norm

    @property
    def power_monitor(self):
        return self._power_monitor

    @property
    def run_adjoint(self):
        return self._run_adjoint

    @property
    def shift(self):
        return self._shift

    @property
    def spectral(self):
        return self._spectral

    @property
    def stol(self):
        return self._stol

    @property
    def tally_reset(self):
        return self._tally_reset

    @property
    def write_matrices(self):
        return self._write_matrices

    @begin.setter
    def begin(self, begin):
        check_type('CMFD begin batch', begin, Integral)
        check_greater_than('CMFD begin batch', begin, 0)
        self._begin = begin

    @dhat_reset.setter
    def dhat_reset(self, dhat_reset):
        check_type('CMFD Dhat reset', dhat_reset, bool)
        self._dhat_reset = dhat_reset

    @display.setter
    def display(self, display):
        check_type('CMFD display', display, str)
        check_value('CMFD display', display,
                    ['balance', 'dominance', 'entropy', 'source'])
        self._display = display

    @downscatter.setter
    def downscatter(self, downscatter):
        check_type('CMFD downscatter', downscatter, bool)
        self._downscatter = downscatter

    @feedback.setter
    def feedback(self, feedback):
        check_type('CMFD feedback', feedback, bool)
        self._feedback = feedback

    @gauss_seidel_tolerance.setter
    def gauss_seidel_tolerance(self, gauss_seidel_tolerance):
        check_type('CMFD Gauss-Seidel tolerance', gauss_seidel_tolerance,
                   Iterable, Real)
        check_length('Gauss-Seidel tolerance', gauss_seidel_tolerance, 2)
        self._gauss_seidel_tolerance = gauss_seidel_tolerance

    @ktol.setter
    def ktol(self, ktol):
        check_type('CMFD eigenvalue tolerance', ktol, Real)
        self._ktol = ktol

    @cmfd_mesh.setter
    def cmfd_mesh(self, mesh):
        check_type('CMFD mesh', mesh, CMFDMesh)

        # Check dimension defined
        if mesh.dimension is None:
            raise ValueError('CMFD mesh requires spatial '
                             'dimensions to be specified')

        # Check lower left defined
        if mesh.lower_left is None:
            raise ValueError('CMFD mesh requires lower left coordinates '
                             'to be specified')

        # Check that both upper right and width both not defined
        if mesh.upper_right is not None and mesh.width is not None:
            raise ValueError('Both upper right coordinates and width '
                             'cannot be specified for CMFD mesh')

        # Check that at least one of width or upper right is defined
        if mesh.upper_right is None and mesh.width is None:
            raise ValueError('CMFD mesh requires either upper right '
                             'coordinates or width to be specified')

        # Check width and lower length are same dimension and define upper_right
        if mesh.width is not None:
            check_length('CMFD mesh width', mesh.width, len(mesh.lower_left))
            mesh.upper_right = np.array(mesh.lower_left) + \
                               np.array(mesh.width) * np.array(mesh.dimension)

        # Check upper_right and lower length are same dimension and define width
        elif mesh.upper_right is not None:
            check_length('CMFD mesh upper right', mesh.upper_right, \
                         len(mesh.lower_left))
            # Check upper right coordinates are greater than lower left
            if np.any(np.array(mesh.upper_right) <= np.array(mesh.lower_left)):
                raise ValueError('CMFD mesh requires upper right '
                                 'coordinates to be greater than lower '
                                 'left coordinates')
            mesh.width = np.true_divide(
                         (np.array(mesh.upper_right) - np.array(mesh.lower_left)), \
                         np.array(mesh.dimension))
        self._cmfd_mesh = mesh

    @norm.setter
    def norm(self, norm):
        check_type('CMFD norm', norm, Real)
        self._norm = norm

    @power_monitor.setter
    def power_monitor(self, power_monitor):
        check_type('CMFD power monitor', power_monitor, bool)
        self._power_monitor = power_monitor

    @run_adjoint.setter
    def run_adjoint(self, run_adjoint):
        check_type('CMFD run adjoint', run_adjoint, bool)
        self._run_adjoint = run_adjoint

    @shift.setter
    def shift(self, shift):
        check_type('CMFD Wielandt shift', shift, Real)
        self._shift = shift

    @spectral.setter
    def spectral(self, spectral):
        check_type('CMFD spectral radius', spectral, Real)
        self._spectral = spectral

    @stol.setter
    def stol(self, stol):
        check_type('CMFD fission source tolerance', stol, Real)
        self._stol = stol

    @tally_reset.setter
    def tally_reset(self, tally_reset):
        check_type('tally reset batches', tally_reset, Iterable, Integral)
        self._tally_reset = tally_reset

    @write_matrices.setter
    def write_matrices(self, write_matrices):
        check_type('CMFD write matrices', write_matrices, bool)
        self._write_matrices = write_matrices


    def _create_begin_subelement(self):
        if self._begin is not None:
            element = ET.SubElement(self._cmfd_file, "begin")
            element.text = str(self._begin)

    def _create_dhat_reset_subelement(self):
        if self._dhat_reset is not None:
            element = ET.SubElement(self._cmfd_file, "dhat_reset")
            element.text = str(self._dhat_reset).lower()

    def _create_display_subelement(self):
        if self._display is not None:
            element = ET.SubElement(self._cmfd_file, "display")
            element.text = str(self._display)

    def _create_downscatter_subelement(self):
        if self._downscatter is not None:
            element = ET.SubElement(self._cmfd_file, "downscatter")
            element.text = str(self._downscatter).lower()

    def _create_feedback_subelement(self):
        if self._feedback is not None:
            element = ET.SubElement(self._cmfd_file, "feeback")
            element.text = str(self._feedback).lower()

    def _create_gauss_seidel_tolerance_subelement(self):
        if self._gauss_seidel_tolerance is not None:
            element = ET.SubElement(self._cmfd_file, "gauss_seidel_tolerance")
            element.text = ' '.join(map(str, self._gauss_seidel_tolerance))

    def _create_ktol_subelement(self):
        if self._ktol is not None:
            element = ET.SubElement(self._ktol, "ktol")
            element.text = str(self._ktol)

    def _create_mesh_subelement(self):
        if self._cmfd_mesh is not None:
            xml_element = self._cmfd_mesh._get_xml_element()
            self._cmfd_file.append(xml_element)

    def _create_norm_subelement(self):
        if self._norm is not None:
            element = ET.SubElement(self._cmfd_file, "norm")
            element.text = str(self._norm)

    def _create_power_monitor_subelement(self):
        if self._power_monitor is not None:
            element = ET.SubElement(self._cmfd_file, "power_monitor")
            element.text = str(self._power_monitor).lower()

    def _create_run_adjoint_subelement(self):
        if self._run_adjoint is not None:
            element = ET.SubElement(self._cmfd_file, "run_adjoint")
            element.text = str(self._run_adjoint).lower()

    def _create_shift_subelement(self):
        if self._shift is not None:
            element = ET.SubElement(self._shift, "shift")
            element.text = str(self._shift)

    def _create_spectral_subelement(self):
        if self._spectral is not None:
            element = ET.SubElement(self._spectral, "spectral")
            element.text = str(self._spectral)

    def _create_stol_subelement(self):
        if self._stol is not None:
            element = ET.SubElement(self._stol, "stol")
            element.text = str(self._stol)

    def _create_tally_reset_subelement(self):
        if self._tally_reset is not None:
            element = ET.SubElement(self._tally_reset, "tally_reset")
            element.text = ' '.join(map(str, self._tally_reset))

    def _create_write_matrices_subelement(self):
        if self._write_matrices is not None:
            element = ET.SubElement(self._cmfd_file, "write_matrices")
            element.text = str(self._write_matrices).lower()

    def export_to_xml(self):
        """Create a cmfd.xml file using the class data that can be used for an OpenMC
        simulation.

        """

        self._create_begin_subelement()
        self._create_dhat_reset_subelement()
        self._create_display_subelement()
        self._create_downscatter_subelement()
        self._create_feedback_subelement()
        self._create_gauss_seidel_tolerance_subelement()
        self._create_ktol_subelement()
        self._create_mesh_subelement()
        self._create_norm_subelement()
        self._create_power_monitor_subelement()
        self._create_run_adjoint_subelement()
        self._create_shift_subelement()
        self._create_spectral_subelement()
        self._create_stol_subelement()
        self._create_tally_reset_subelement()
        self._create_write_matrices_subelement()

        # Clean the indentation in the file to be user-readable
        clean_indentation(self._cmfd_file)

        # Write the XML Tree to the cmfd.xml file
        tree = ET.ElementTree(self._cmfd_file)
        tree.write("cmfd.xml", xml_declaration=True,
                   encoding='utf-8', method="xml")

class CMFDRun(object):
    r"""Class to run openmc with CMFD acceleration through the C API. Running
    openmc in this manner obviates the need for defining CMFD parameters
    through a cmfd.xml file. Instead, all input parameters should be passed
    through the CMFDRun instance.

    Attributes
    ----------
    cmfd_begin : int
        Batch number at which CMFD calculations should begin
    dhat_reset : bool
        Indicate whether :math:`\widehat{D}` nonlinear CMFD parameters should be
        reset to zero before solving CMFD eigenproblem.
    cmfd_display : {'balance', 'dominance', 'entropy', 'source'}
        Set one additional CMFD output column. Options are:

          * "balance" - prints the RMS [%] of the resdiual from the neutron balance
             equation on CMFD tallies.
          * "dominance" - prints the estimated dominance ratio from the CMFD
            iterations.
          * "entropy" - prints the *entropy* of the CMFD predicted fission source.
          * "source" - prints the RMS [%] between the OpenMC fission source and
            CMFD fission source.
    cmfd_downscatter : bool
        Indicate whether an effective downscatter cross section should be used
        when using 2-group CMFD.
    cmfd_feedback : bool
        Indicate or not the CMFD diffusion result is used to adjust the weight
        of fission source neutrons on the next OpenMC batch. Defaults to False.
    cmfd_ktol : float
        Tolerance on the eigenvalue when performing CMFD power iteration
    cmfd_mesh : openmc.CMFDMesh
        Structured mesh to be used for acceleration
    norm : float
        Normalization factor applied to the CMFD fission source distribution
    cmfd_power_monitor : bool
        View convergence of power iteration during CMFD acceleration
    cmfd_run_adjoint : bool
        Perform adjoint calculation on the last batch
    cmfd_shift : float
        Optional Wielandt shift parameter for accelerating power iterations. By
        default, it is very large so there is effectively no impact.
    cmfd_stol : float
        Tolerance on the fission source when performing CMFD power iteration
    cmfd_reset : list of int
        List of batch numbers at which CMFD tallies should be reset
    cmfd_write_matrices : bool
        # TODO update this to read "resultant normalized flux vector"
        Write sparse matrices that are used during CMFD acceleration (loss,
        production) and resultant flux vector phi to file
    indices : numpy.ndarray
        Stores spatial and group dimensions as [nx, ny, nz, ng]
    egrid : numpy.ndarray
        Energy grid used for CMFD acceleration
    albedo : numpy.ndarray
        Albedo for global boundary conditions, taken from CMFD mesh. It is
        listed in the following order: [-x +x -y +y -z +z]. Set to
        [1, 1, 1, 1, 1, 1] if not specified by user.
    coremap : numpy.ndarray
        Coremap for coarse mesh overlay, defining acceleration regions in CMFD
        problem, created from map variable in CMFD class. Each accelerated
        region is given a unique index to map each spatial mesh to a
        corresponding row within the CMFD matrices. Non-accelerated regions are
        set with value _CMFD_NOACCEL. If a user does not specify a CMFD map,
        coremap is set to treat each spatial mesh as an accelerated region.
        For non-accelerated regions on coarse mesh overlay
    n_cmfd_resets : int
        Number of elements in cmfd_reset to store number of times cmfd tallies
        will be reset.
    cmfd_mesh_id : int
        Mesh id of CMFD mesh, stored to access CMFD mesh object in memory
    cmfd_tally_ids : list of ints
        List that stores the id's of all CMFD tallies. The tallies that each
        id corresponds to are:

          * cmfd_tally_id[0] - CMFD flux, total tally
          * cmfd_tally_id[1] - CMFD neutron production tally
          * cmfd_tally_id[2] - CMFD surface current tally
          * cmfd_tally_id[3] - CMFD P1 scatter tally
    energy_filters : bool
        Stores whether energy filters should be created or not, based on whether
        a user specifies an energy grid
    cmfd_on : bool
        Stores whether cmfd solver should be invoked, based on whether current
        batch has reached variable ``cmfd_begin``
    mat_dim : int
        Number of accelerated regions exist in problem. Value of ``mat_dim`` is
        tied to size of CMFD matrices
    keff_bal : float
        Balance k-effective computed from OpenMC source
    cmfd_adjoint_type : {'physical', 'math'}
        Stores type of adjoint calculation that should be performed.
        ``cmfd_run_adjoint`` must be true for an adjoint calculation to be
        perfomed. Options are:

          * "physical" - Create adjoint matrices from physical parameters of
             CMFD problem
          * "math" - Create adjoint matrices mathematically as the transpose of
             loss and production CMFD matrices
    keff : float
        K-effective from solving CMFD matrix equations
    adj_keff : float
        K-effective from solving adjoint CMFD matrix equations
    phi : numpy.ndarray
        Final flux vector from solving CMFD matrix equations
    adj_phi : numpy.ndarray
        Final flux vector from solving adjoint CMFD matrix equations
    flux : numpy.ndarray
        Flux computed from tally data
    totalxs : numpy.ndarray
        Total cross section computed from tally data
    p1scattxs : numpy.ndarray
        P1 scattering cross section computed from tally data
    scattxs : numpy.ndarray
        Scattering cross section computed from tally data
    nfissxs : numpy.ndarray
        Nu-fission cross section computed from tally data
    diffcof : numpy.ndarray
        Diffusion coefficients computed from tally data
    dtilde : numpy.ndarray
        Array of diffusion coupling coefficients
    dhat : numpy.ndarray
        Array of nonlinear coupling coefficients
    hxyz : numpy.ndarray
        Dimensions of mesh cells, stored as (xloc,yloc,zloc,[hu,hv,hw])
    current : numpy.ndarray
        Surface currents for each mesh cell in each incoming and outgoing
        direction on each mesh surface, computed from tally data
    cmfd_src : numpy.ndarray
        CMFD source distribution calculated from solving CMFD equations
    openmc_src : numpy.ndarray
        OpenMC source distribution computed from tally data
    sourcecounts : numpy.ndarray
        Number of neutrons in each spatial and energy group, used to calculate
        normalizing factors and weight factors when reweighting each neutron
    weightfactors : numpy.ndarray
        Weight factors for each spatial and energy group, used to reweight
        neutrons at the end of each batch
    entropy : list of floats
        "Shannon entropy" from cmfd fission source, stored for each generation
        that CMFD is invoked
    balance : list of floats
        RMS of neutron balance equations, stored for each generation that CMFD is
        invoked
    src_cmp : list of floats
        RMS deviation of OpenMC and CMFD normalized source, stored for each
        generation that CMFD is invoked
    dom : list of floats
        Dominance ratio from solving CMFD matrix equations, stored for each
        generation that CMFD is invoked
    k_cmfd : list of floats
        List of CMFD k-effectives, stored for each generation that CMFD is
        invoked
    resnb : numpy.ndarray
        Residual from solving neutron balance equations
    time_cmfd : float
        Time for entire CMFD calculation, in seconds
    time_cmfdbuild : float
        Time for building CMFD matrices, in seconds
    time_cmfdsolve : float
        Time for solving CMFD matrix equations, in seconds
    intracomm : mpi4py.MPI.Intracomm or None
        MPI intercommunicator for running MPI commands

    TODO Remove CMFD constants, timing variables in Fortran
    TODO Remove cmfd_data.F90, cmfd_execute.F90, cmfd_header.F90,
         cmfd_input.F90, cmfd_loss_operator.F90, cmfd_prod_operator.F90,
         cmfd_solver.F90
    TODO Remove instances of cmfd in sourcepoint.F90, output.F90,
         simulation.F90, api.F90, settings.F90, input_xml.F90, plots.F90

    """

    def __init__(self):
        """Constructor for CMFDRun class. Default values for instance variables
        set in this method.

        """

        # Variables that users can modify
        self._cmfd_begin = 1
        self._dhat_reset = False
        self._cmfd_display = 'balance'
        self._cmfd_downscatter = False
        self._cmfd_feedback = False
        self._cmfd_ktol = 1.e-8
        self._cmfd_mesh = None
        self._norm = 1.
        self._cmfd_power_monitor = False
        self._cmfd_run_adjoint = False
        self._cmfd_shift = 1.e6
        self._cmfd_stol = 1.e-8
        self._cmfd_reset = []
        self._cmfd_write_matrices = False

        # External variables used during runtime but users cannot control
        self._indices = np.zeros(4, dtype=int)
        self._egrid = None
        self._albedo = None
        self._coremap = None
        self._n_cmfd_resets = 0
        self._cmfd_mesh_id = None
        self._cmfd_tally_ids = None
        self._energy_filters = None
        self._cmfd_on = False
        self._mat_dim = _CMFD_NOACCEL
        self._keff_bal = None
        self._cmfd_adjoint_type = 'physical'
        self._keff = None
        self._adj_keff = None
        self._phi = None
        self._adj_phi = None
        self._flux = None
        self._totalxs = None
        self._p1scattxs = None
        self._scattxs = None
        self._nfissxs = None
        self._diffcof = None
        self._dtilde = None
        self._dhat = None
        self._hxyz = None
        self._current = None
        self._cmfd_src = None
        self._openmc_src = None
        self._sourcecounts = None
        self._weightfactors = None
        self._entropy = None
        self._balance = None
        self._src_cmp = None
        self._dom = None
        self._k_cmfd = None
        self._resnb = None
        self._time_cmfd = None
        self._time_cmfdbuild = None
        self._time_cmfdsolve = None
        self._intracomm = None

    @property
    def cmfd_begin(self):
        return self._cmfd_begin

    @property
    def dhat_reset(self):
        return self._dhat_reset

    @property
    def cmfd_display(self):
        return self._cmfd_display

    @property
    def cmfd_downscatter(self):
        return self._cmfd_downscatter

    @property
    def cmfd_feedback(self):
        return self._cmfd_feedback

    @property
    def cmfd_ktol(self):
        return self._cmfd_ktol

    @property
    def cmfd_mesh(self):
        return self._cmfd_mesh

    @property
    def norm(self):
        return self._norm

    @property
    def cmfd_adjoint_type(self):
        return self._cmfd_adjoint_type

    @property
    def cmfd_power_monitor(self):
        return self._cmfd_power_monitor

    @property
    def cmfd_run_adjoint(self):
        return self._cmfd_run_adjoint

    @property
    def cmfd_shift(self):
        return self._cmfd_shift

    @property
    def cmfd_stol(self):
        return self._cmfd_stol

    @property
    def cmfd_reset(self):
        return self._cmfd_reset

    @property
    def cmfd_write_matrices(self):
        return self._cmfd_write_matrices

    @cmfd_begin.setter
    def cmfd_begin(self, cmfd_begin):
        check_type('CMFD begin batch', cmfd_begin, Integral)
        check_greater_than('CMFD begin batch', cmfd_begin, 0)
        self._cmfd_begin = cmfd_begin

    @dhat_reset.setter
    def dhat_reset(self, dhat_reset):
        check_type('CMFD Dhat reset', dhat_reset, bool)
        self._dhat_reset = dhat_reset

    @cmfd_display.setter
    def cmfd_display(self, display):
        check_type('CMFD display', display, str)
        check_value('CMFD display', display,
                    ['balance', 'dominance', 'entropy', 'source'])
        self._cmfd_display = display

    @cmfd_downscatter.setter
    def cmfd_downscatter(self, cmfd_downscatter):
        check_type('CMFD downscatter', cmfd_downscatter, bool)
        self._cmfd_downscatter = cmfd_downscatter

    @cmfd_feedback.setter
    def cmfd_feedback(self, cmfd_feedback):
        check_type('CMFD feedback', cmfd_feedback, bool)
        self._cmfd_feedback = cmfd_feedback

    @cmfd_ktol.setter
    def cmfd_ktol(self, cmfd_ktol):
        check_type('CMFD eigenvalue tolerance', cmfd_ktol, Real)
        self._cmfd_ktol = cmfd_ktol

    @cmfd_mesh.setter
    def cmfd_mesh(self, mesh):
        check_type('CMFD mesh', mesh, CMFDMesh)

        # Check dimension defined
        if mesh.dimension is None:
            raise ValueError('CMFD mesh requires spatial '
                             'dimensions to be specified')

        # Check lower left defined
        if mesh.lower_left is None:
            raise ValueError('CMFD mesh requires lower left coordinates '
                             'to be specified')

        # Check that both upper right and width both not defined
        if mesh.upper_right is not None and mesh.width is not None:
            raise ValueError('Both upper right coordinates and width '
                             'cannot be specified for CMFD mesh')

        # Check that at least one of width or upper right is defined
        if mesh.upper_right is None and mesh.width is None:
            raise ValueError('CMFD mesh requires either upper right '
                             'coordinates or width to be specified')

        # Check width and lower length are same dimension and define upper_right
        if mesh.width is not None:
            check_length('CMFD mesh width', mesh.width, len(mesh.lower_left))
            mesh.upper_right = np.array(mesh.lower_left) + \
                               np.array(mesh.width) * np.array(mesh.dimension)

        # Check upper_right and lower length are same dimension and define width
        elif mesh.upper_right is not None:
            check_length('CMFD mesh upper right', mesh.upper_right, \
                         len(mesh.lower_left))
            # Check upper right coordinates are greater than lower left
            if np.any(np.array(mesh.upper_right) <= np.array(mesh.lower_left)):
                raise ValueError('CMFD mesh requires upper right '
                                 'coordinates to be greater than lower '
                                 'left coordinates')
            mesh.width = np.true_divide(
                         (np.array(mesh.upper_right) - np.array(mesh.lower_left)), \
                         np.array(mesh.dimension))
        self._cmfd_mesh = mesh

    @norm.setter
    def norm(self, norm):
        check_type('CMFD norm', norm, Real)
        self._norm = norm

    @cmfd_adjoint_type.setter
    def cmfd_adjoint_type(self, adjoint_type):
        check_type('CMFD adjoint type', adjoint_type, str)
        check_value('CMFD adjoint type', adjoint_type,
                    ['math', 'phyical'])
        self._cmfd_adjoint_type = adjoint_type

    @cmfd_power_monitor.setter
    def cmfd_power_monitor(self, cmfd_power_monitor):
        check_type('CMFD power monitor', cmfd_power_monitor, bool)
        self._cmfd_power_monitor = cmfd_power_monitor

    @cmfd_run_adjoint.setter
    def cmfd_run_adjoint(self, cmfd_run_adjoint):
        check_type('CMFD run adjoint', cmfd_run_adjoint, bool)
        self._cmfd_run_adjoint = cmfd_run_adjoint

    @cmfd_shift.setter
    def cmfd_shift(self, cmfd_shift):
        check_type('CMFD Wielandt shift', cmfd_shift, Real)
        self._cmfd_shift = cmfd_shift

    @cmfd_stol.setter
    def cmfd_stol(self, cmfd_stol):
        check_type('CMFD fission source tolerance', cmfd_stol, Real)
        self._cmfd_stol = cmfd_stol

    @cmfd_reset.setter
    def cmfd_reset(self, cmfd_reset):
        check_type('tally reset batches', cmfd_reset, Iterable, Integral)
        self._cmfd_reset = cmfd_reset

    @cmfd_write_matrices.setter
    def cmfd_write_matrices(self, cmfd_write_matrices):
        check_type('CMFD write matrices', cmfd_write_matrices, bool)
        self._cmfd_write_matrices = cmfd_write_matrices

    def run(self, omp_num_threads=None, intracomm=None, vectorized=True):
        """Public method to run OpenMC with CMFD

        This method is called by user to run CMFD once instance variables of
        CMFDRun class are set

        Parameters
        ----------
        omp_num_threads : int
            Number of OpenMP threads to use for OpenMC simulation
        intracomm : mpi4py.MPI.Intracomm or None
            MPI intercommunicator to pass through C API. Set to MPI.COMM_WORLD
            by default

        """
        # Store intracomm for part of CMFD routine where MPI reduce and
        # broadcast calls are made
        if intracomm is not None:
            self._intracomm = intracomm
        elif intracomm is None and have_mpi:
            self._intracomm = MPI.COMM_WORLD

        # Check number of OpenMP threads is valid input and initialize C API
        if omp_num_threads is not None:
            check_type('OpenMP num threads', omp_num_threads, Integral)
            openmc.capi.init(args=['-s',str(omp_num_threads)])
        else:
            openmc.capi.init()

        # Configure CMFD parameters and tallies
        self._configure_cmfd()

        # Initialize simulation
        openmc.capi.simulation_init()

        while(True):
            # Initialize CMFD batch
            self._cmfd_init_batch()

            # Run next batch
            status = openmc.capi.next_batch()

            # Perform CMFD calculation if on
            if self._cmfd_on:
                self._execute_cmfd(vectorized)

                # Write CMFD output if CMFD on for current batch
                if openmc.capi.master():
                    self._write_cmfd_output()

            if status != 0:
                break

        # Finalize simuation
        openmc.capi.simulation_finalize()

        # Print out CMFD timing statistics
        self._write_cmfd_timing_stats()

        # Finalize and free memory
        openmc.capi.finalize()

    def _write_cmfd_output(self):
        """Write CMFD output to buffer at the end of each batch"""
        # Display CMFD k-effective
        str1 = 'CMFD k:   {:0.5f}'.format(self._k_cmfd[-1])
        # Display value of additional field based on value of cmfd_display
        if self._cmfd_display == 'dominance':
            str2 = 'Dom Rat:  {:0.5f}'.format(self._dom[-1])
        elif self._cmfd_display == 'entropy':
            str2 = 'CMFD Ent: {:0.5f}'.format(self._entropy[-1])
        elif self._cmfd_display == 'source':
            str2 = 'RMS Src:  {:0.5f}'.format(self._src_cmp[-1])
        else:
            str2 = 'RMS Bal:  {:0.5f}'.format(self._balance[-1])

        print('{0:>76s}\n{1:>76s}'.format(str1, str2))
        sys.stdout.flush()

    def _write_cmfd_timing_stats(self):
        """Write CMFD timing statistics to buffer after finalizing simulation"""
        print(
"""=====================>     CMFD TIMING STATISTICS     <====================

   Time in CMFD                    =  {0:.5E} seconds
     Building matrices             =  {1:.5E} seconds
     Solving matrices              =  {2:.5E} seconds
""".format(self._time_cmfd, self._time_cmfdbuild, self._time_cmfdsolve))
        sys.stdout.flush()

    def _configure_cmfd(self):
        """Initialize CMFD parameters and set CMFD input variables"""
        # Read in cmfd input defined in Python
        self._read_cmfd_input()

        # Initialize timers
        self._time_cmfd = 0.0
        self._time_cmfdbuild = 0.0
        self._time_cmfdsolve = 0.0

        # Initialize all numpy arrays used for CMFD solver
        self._allocate_cmfd()

    def _read_cmfd_input(self):
        """Sets values of additional instance variables based on user input"""
        # Print message to user and flush output to stdout
        if openmc.capi.settings.verbosity >= 7 and openmc.capi.master():
            print(' Configuring CMFD parameters for simulation')
            sys.stdout.flush()

        # Check if CMFD mesh is defined
        if self._cmfd_mesh is None:
            raise ValueError('No CMFD mesh has been specified for '
                             'simulation')

        # Set spatial dimensions of CMFD object
        # Iterate through each element of self._cmfd_mesh.dimension
        # as could be length 2 or 3
        for i, n in enumerate(self._cmfd_mesh.dimension):
            self._indices[i] = n

        # Set number of energy groups
        if self._cmfd_mesh.energy is not None:
            ng = len(self._cmfd_mesh.energy)
            self._egrid = np.array(self._cmfd_mesh.energy)
            self._indices[3] = ng - 1
            self._energy_filters = True
            # TODO: MG mode check
        else:
            self._egrid = np.array([_ENERGY_MIN_NEUTRON, _ENERGY_MAX_NEUTRON])
            self._indices[3] = 1
            self._energy_filters = False

        # Set global albedo
        if self._cmfd_mesh.albedo is not None:
            self._albedo = np.array(self._cmfd_mesh.albedo)
        else:
            self._albedo = np.array([1.,1.,1.,1.,1.,1.])

        # Get acceleration map, otherwise set all regions to be accelerated
        if self._cmfd_mesh.map is not None:
            check_length('CMFD coremap', self._cmfd_mesh.map,
                         np.product(self._indices[0:3]))
            self._coremap = np.array(self._cmfd_mesh.map)
        else:
            self._coremap = np.ones((np.product(self._indices[0:3])), dtype=int)

        # Set number of batches where cmfd tallies should be reset
        if self._cmfd_reset is not None:
            self._n_cmfd_resets = len(self._cmfd_reset)

        # Create tally objects
        self._create_cmfd_tally()

    def _allocate_cmfd(self):
        """Allocates all numpy arrays and lists used in CMFD algorithm"""
        # Extract spatial and energy indices
        nx = self._indices[0]
        ny = self._indices[1]
        nz = self._indices[2]
        ng = self._indices[3]

        # Allocate flux, cross sections and diffusion coefficient
        self._flux = np.zeros((nx, ny, nz, ng))
        self._totalxs = np.zeros((nx, ny, nz, ng))
        self._p1scattxs = np.zeros((nx, ny, nz, ng))
        self._scattxs = np.zeros((nx, ny, nz, ng, ng))  # Incoming, outgoing
        self._nfissxs = np.zeros((nx, ny, nz, ng, ng))  # Incoming, outgoing
        self._diffcof = np.zeros((nx, ny, nz, ng))

        # Allocate dtilde and dhat
        self._dtilde = np.zeros((nx, ny, nz, ng, 6))
        self._dhat = np.zeros((nx, ny, nz, ng, 6))

        # Allocate dimensions for each mesh cell
        self._hxyz = np.zeros((nx, ny, nz, 3))

        # Allocate surface currents
        self._current = np.zeros((nx, ny, nz, ng, 12))

        # Allocate source distributions
        self._cmfd_src = np.zeros((nx, ny, nz, ng))
        self._openmc_src = np.zeros((nx, ny, nz, ng))

        # Allocate source weight modification variables
        self._sourcecounts = np.zeros((nx*ny*nz, ng))
        self._weightfactors = np.ones((nx, ny, nz, ng))

        # Allocate batchwise parameters
        self._entropy = []
        self._balance = []
        self._src_cmp = []
        self._dom = []
        self._k_cmfd = []

    def _cmfd_init_batch(self):
        """Handles CMFD options at the beginning of each batch"""
        # Get current batch through C API
        # Add 1 as next_batch has not been called yet
        current_batch = openmc.capi.current_batch() + 1

        # Check to activate CMFD diffusion and possible feedback
        if self._cmfd_begin == current_batch:
            self._cmfd_on = True

        # Check to reset tallies
        if self._n_cmfd_resets > 0 and current_batch in self._cmfd_reset:
            self._cmfd_tally_reset()

    def _execute_cmfd(self, vectorized):
        """Runs CMFD calculation on master node"""
        # Run CMFD on single processor on master
        if openmc.capi.master():
            # Start CMFD timer
            time_start_cmfd = time.time()

            # Create CMFD data from OpenMC tallies
            self._set_up_cmfd(vectorized=vectorized)

            # Call solver
            self._cmfd_solver_execute(vectorized=vectorized)

            # Store k-effective
            self._k_cmfd.append(self._keff)

            # Check to perform adjoint on last batch
            if (openmc.capi.current_batch() == openmc.capi.settings.batches
                and self._cmfd_run_adjoint):
                self._cmfd_solver_execute(adjoint=True)

            # Calculate fission source
            self._calc_fission_source(vectorized=vectorized)

        # Calculate weight factors
        self._cmfd_reweight(True)

        # Stop CMFD timer
        if openmc.capi.master():
            time_stop_cmfd = time.time()
            self._time_cmfd += time_stop_cmfd - time_start_cmfd

    def _cmfd_tally_reset(self):
        """Resets all CMFD tallies in memory"""
        # Print message
        if openmc.capi.settings.verbosity >= 6 and openmc.capi.master():
            print(' CMFD tallies reset')

        # Reset CMFD tallies
        tallies = openmc.capi.tallies
        for tally_id in self._cmfd_tally_ids:
            tallies[tally_id].reset()

    def _set_up_cmfd(self, vectorized=True):
        """Configures CMFD object for a CMFD eigenvalue calculation

        Parameters
        ----------
        vectorized : bool
            Whether to compute dhat and dtilde using a vectorized numpy approach
            or with traditional for loops

        """
        # Set up CMFD coremap
        if (self._mat_dim == _CMFD_NOACCEL):
            self._set_coremap()

        # Calculate all cross sections based on reaction rates from last batch
        self._compute_xs()

        # Compute effective downscatter cross section
        if (self._cmfd_downscatter): self._compute_effective_downscatter()

        # Check neutron balance
        self._neutron_balance()

        # Calculate dtilde
        if vectorized:
            self._compute_dtilde_vectorized()
        else:
            self._compute_dtilde()

        # Calculate dhat
        if vectorized:
            self._compute_dhat_vectorized()
        else:
            self._compute_dhat()

    def _cmfd_solver_execute(self, adjoint=False, vectorized=True):
        """Sets up and runs power iteration solver for CMFD

        Parameters
        ----------
        adjoint : bool
            Whether or not to run an adjoint calculation
        vectorized : bool
            Whether to build CMFD matrices using a vectorized numpy approach
            or with traditional for loops

        """
        # Check for physical adjoint
        physical_adjoint = adjoint and self._cmfd_adjoint_type == 'physical'

        # Start timer for build
        time_start_buildcmfd = time.time()

        # Build loss and production matrices
        loss, prod = self._build_matrices(physical_adjoint, vectorized)

        # Check for mathematical adjoint calculation
        if adjoint and self._cmfd_adjoint_type == 'math':
            loss, prod = self._compute_adjoint(loss, prod)

        # Stop timer for build
        time_stop_buildcmfd = time.time()
        self._time_cmfdbuild += time_stop_buildcmfd - time_start_buildcmfd

        # Begin power iteration
        time_start_solvecmfd = time.time()
        phi, keff, dom = self._execute_power_iter(loss, prod)
        time_stop_solvecmfd = time.time()
        self._time_cmfdsolve += time_stop_solvecmfd - time_start_solvecmfd

        # Save results, normalizing phi to sum to 1
        if adjoint:
            self._adj_keff = keff
            self._adj_phi = phi/np.sqrt(np.sum(phi*phi))
        else:
            self._keff = keff
            self._phi = phi/np.sqrt(np.sum(phi*phi))

        self._dom.append(dom)

        # Write out flux vector
        if self._cmfd_write_matrices:
            if adjoint:
                # TODO Change to self._adj_phi
                self._write_vector(phi, 'adj_fluxvec')
            else:
                # TODO Change to self._phi
                self._write_vector(phi, 'fluxvec')

    def _write_vector(self, vector, base_filename):
        """Write a 1-D numpy array to file and also save it in .npy format. This
        particular format allows users to load the variable directly in a Python
        session with np.load()

        Parameters
        ----------
        vector : numpy.ndarray
            Vector that will be saved
        base_filename : string
            Filename to save vector as, without any file extension at the end.
            Vector will be saved to file [base_filename].dat and in numpy format
            as [base_filename].npy

        """
        # Write each element in vector to file
        with open(base_filename+'.dat', 'w') as fh:
            for val in vector:
                fh.write('{:0.8f}\n'.format(val))

        # Save as numpy format
        np.save(base_filename, vector)

    def _write_matrix(self, matrix, base_filename):
        """Write a numpy matrix to file and also save it in .npz format. This
        particular format allows users to load the variable directly in a Python
        session with scipy.sparse.load_npz()

        Parameters
        ----------
        matrix : scipy.sparse.spmatrix
            Sparse matrix that will be saved
        base_filename : string
            Filename to save matrix entries, without any file extension at the
            end. Matrix entries will be saved to file [base_filename].dat and in
            scipy format as [base_filename].npz

        """
        # Write row, col, and data of each entry in sparse matrix. This ignores
        # all zero-entries, and indices are written with zero-based indexing
        with open(base_filename+'.dat', 'w') as fh:
            for row in range(matrix.shape[0]):
                # Get all cols for particular row in matrix
                cols = matrix.indices[matrix.indptr[row]:matrix.indptr[row+1]]
                # Get all data entries for particular row in matrix
                data = matrix.data[matrix.indptr[row]:matrix.indptr[row+1]]
                for i in range(len(cols)):
                    fh.write('({0:3d}, {1:3d}): {2:0.8f}\n'.format(
                        row, cols[i], data[i]))

        # Save matrix in scipy format
        sparse.save_npz(base_filename, matrix)

    def _calc_fission_source(self, vectorized=True):
        """Calculates CMFD fission source from CMFD flux. If a coremap is
        defined, there will be a discrepancy between the spatial indices in the
        variables ``phi`` and ``nfissxs``, so ``phi`` needs to be mapped to the
        spatial indices of the cross sections. This can be done in a vectorized
        numpy manner or with for loops

        Parameters
        ----------
        vectorized : bool
            Whether to compute CMFD fission source in a vectorized manner or by
            looping over all spatial regions and energy groups. This distinction
            is made because ``phi`` does not correspond to the same spatial
            domain as ``nfissxs``

        Returns
        -------
        bool
            Whether or not the other filter is a subset of this filter

        """
        # Extract number of groups and number of accelerated regions
        nx = self._indices[0]
        ny = self._indices[1]
        nz = self._indices[2]
        ng = self._indices[3]
        n = self._mat_dim

        # Reset CMFD source to 0
        self._cmfd_src.fill(0.)

        # Compute cmfd_src in a vecotorized manner by phi to the spatial indices
        # of the actual problem so that cmfd_flux can be multiplied by nfissxs
        if vectorized:
            # Calculate volume
            vol = np.product(self._hxyz, axis=3)

            # Reshape phi by number of groups
            phi = self._phi.reshape((n, ng))

            # Extract indices of coremap that are accelerated
            idx = np.where(self._coremap != _CMFD_NOACCEL)

            # Initialize CMFD flux map that maps phi to actual spatial and
            # group indices of problem
            cmfd_flux = np.zeros((nx, ny, nz, ng))

            # Loop over all groups and set CMFD flux based on indices of
            # coremap and values of phi
            for g in range(ng):
                phi_g = phi[:,g]
                cmfd_flux[idx + (np.full((n,),g),)]  = phi_g[self._coremap[idx]]

            # Compute fission source
            cmfd_src = np.sum(self._nfissxs[:,:,:,:,:] * \
                       cmfd_flux[:,:,:,:,np.newaxis], axis=3) * \
                       vol[:,:,:,np.newaxis]

        # Otherwise compute cmfd_src by looping over all groups and spatial
        # regions
        else:
            cmfd_src = np.zeros((nx, ny, nz, ng))
            for k in range(nz):
                for j in range(ny):
                    for i in range(nx):
                        for g in range(ng):
                            # Cycle through if non-accelerated region
                            if self._coremap[i,j,k] == _CMFD_NOACCEL:
                                continue

                            # Calculate volume
                            vol = np.product(self._hxyz[i,j,k])

                            # Get index in matrix
                            idx = self._indices_to_matrix(i, j, k, 0, ng)

                            # Compute fission source
                            cmfd_src[i,j,k,g] = np.sum(
                                self._nfissxs[i,j,k,:,g] \
                                * self._phi[idx:idx+ng]) * vol

        # Normalize source such that it sums to 1.0
        self._cmfd_src = cmfd_src / np.sum(cmfd_src)

        # Compute entropy
        if openmc.capi.settings.entropy_on:
            # Compute source times log_2(source)
            source = self._cmfd_src[self._cmfd_src > 0] \
                * np.log(self._cmfd_src[self._cmfd_src > 0])/np.log(2)

            # Sum source and store
            self._entropy.append(-1.0 * np.sum(source))

        # Normalize source so average is 1.0
        self._cmfd_src = self._cmfd_src/np.sum(self._cmfd_src) * self._norm

        # Calculate differences between normalized sources
        self._src_cmp.append(np.sqrt(1.0 / self._norm \
            * np.sum((self._cmfd_src - self._openmc_src)**2)))

    def _cmfd_reweight(self, new_weights):
        """Performs weighting of particles in source bank

        Parameters
        ----------
        new_weights : bool
            Whether to reweight particles or not

        """
        # Compute new weight factors
        if new_weights:

            # Get spatial dimensions and energy groups
            nx = self._indices[0]
            ny = self._indices[1]
            nz = self._indices[2]
            ng = self._indices[3]

            # Set weight factors to default 1.0
            self._weightfactors.fill(1.0)

            # Count bank site in mesh and reverse due to egrid structured
            outside = self._count_bank_sites()

            # Check and raise error if source sites exist outside of CMFD mesh
            if openmc.capi.master() and outside:
                raise OpenMCError('Source sites outside of the CMFD mesh')

            # Have master compute weight factors, ignore any zeros in
            # sourcecounts or cmfd_src
            if openmc.capi.master():
                # Compute normalization factor
                norm = np.sum(self._sourcecounts) / np.sum(self._cmfd_src)

                # Define target reshape dimensions for sourcecounts. This defines
                # how self._sourcecounts is ordered by dimension
                target_shape = [nz, ny, nx, ng]

                # Reshape sourcecounts to target shape. Swap x and z axes so that
                # shape is now [nx, ny, nz, ng]
                sourcecounts = np.swapaxes(
                        self._sourcecounts.reshape(target_shape), 0, 2)

                # Flip index of energy dimension
                sourcecounts = np.flip(sourcecounts, axis=3)

                # Compute weight factors
                divide_condition = np.logical_and(sourcecounts > 0,
                                                  self._cmfd_src > 0)
                self._weightfactors = np.divide(self._cmfd_src * norm, \
                        sourcecounts, where=divide_condition, \
                        out=np.ones_like(self._cmfd_src))

            if not self._cmfd_feedback:
                return

            # Broadcast weight factors to all procs
            if have_mpi:
                self._weightfactors = self._intracomm.bcast(
                                      self._weightfactors, root=0)

            m = openmc.capi.meshes[self._cmfd_mesh_id]
            energy = self._egrid
            ng = self._indices[3]

            # Get xyz locations and energies of all particles in source bank
            source_xyz = openmc.capi.source_bank()['xyz']
            source_energies = openmc.capi.source_bank()['E']

            # Convert xyz location to the CMFD mesh index
            mesh_ijk = np.floor((source_xyz - m.lower_left) / m.width).astype(int)

            # Determine which energy bin each particle's energy belongs to
            energy_bins = np.where(source_energies < energy[0], ng - 1,
                    np.where(source_energies > energy[-1], 0, \
                    ng - np.digitize(source_energies, energy)))

            # Determine weight factor of each particle based on its mesh index
            # and energy bin and updates its weight
            openmc.capi.source_bank()['wgt'] *= self._weightfactors[ \
                    mesh_ijk[:,0], mesh_ijk[:,1], mesh_ijk[:,2], energy_bins]

            if openmc.capi.master() and np.any(source_energies < energy[0]):
                print(' WARNING: Source pt below energy grid')
            if openmc.capi.master() and np.any(source_energies > energy[-1]):
                print(' WARNING: Source pt above energy grid')

    def _count_bank_sites(self):
        """Determines the number of fission bank sites in each cell of a given
        mesh and energy group structure.
        Returns
        -------
        bool
            Wheter any source sites outside of CMFD mesh were found

        """
        # Initialize variables
        m = openmc.capi.meshes[self._cmfd_mesh_id]
        bank = openmc.capi.source_bank()
        energy = self._egrid
        sites_outside = np.zeros(1, dtype=bool)
        ng = self._indices[3]

        outside = np.zeros(1, dtype=bool)
        count = np.zeros(self._sourcecounts.shape)

        # Get xyz locations and energies of each particle in source bank
        source_xyz = openmc.capi.source_bank()['xyz']
        source_energies = openmc.capi.source_bank()['E']

        # Convert xyz location to mesh index and ravel index to scalar
        mesh_locations = np.floor((source_xyz - m.lower_left) / m.width)
        mesh_bins = mesh_locations[:,2] * m.dimension[1] * m.dimension[0] + \
                    mesh_locations[:,1] * m.dimension[0] + mesh_locations[:,0]

        # Check if any source locations lie outside of defined CMFD mesh
        if np.any(mesh_bins < 0) or np.any(mesh_bins >= np.prod(m.dimension)):
            outside[0] = True

        # Determine which energy bin each particle's energy corresponds to
        energy_bins = np.where(source_energies < energy[0], 0,
                np.where(source_energies > energy[-1], ng - 1, \
                         np.digitize(source_energies, energy) - 1))

        # Determine all unique combinations of mesh bin and energy bin, and
        # count number of particles that belong to these combinations
        idx, counts = np.unique(np.array([mesh_bins, energy_bins]), axis=1,
                                return_counts=True)

        # Store counts to appropriate mesh-energy combination
        count[idx[0].astype(int), idx[1].astype(int)] = counts

        if have_mpi:
            # Collect values of count from all processors
            self._intracomm.Reduce(count, self._sourcecounts, MPI.SUM, root=0)
            # Check if there were sites outside the mesh for any processor
            self._intracomm.Reduce(outside, sites_outside, MPI.LOR, root=0)
        # Deal with case if MPI not defined (only one proc)
        else:
            sites_outside = outside
            self._sourcecounts = count

        return sites_outside[0]

    def _build_matrices(self, adjoint, vectorized):
        """Build loss and production matrices and write these matrices

        Parameters
        ----------
        adjoint : bool
            Whether or not to run an adjoint calculation
        vectorized : bool
            Whether to build CMFD matrices using a vectorized numpy approach
            or with traditional for loops

        Returns
        -------
        loss : scipy.sparse.spmatrix
            Sparse matrix storing elements of CMFD loss matrix
        prod : scipy.sparse.spmatrix
            Sparse matrix storing elements of CMFD production matrix

        """
        # Build loss and production matrices
        if vectorized:
            loss = self._build_loss_matrix_vectorized(adjoint)
            prod = self._build_prod_matrix_vectorized(adjoint)
        else:
            loss = self._build_loss_matrix(adjoint)
            prod = self._build_prod_matrix(adjoint)

        # Write out matrices
        if self._cmfd_write_matrices:
            if adjoint:
                self._write_matrix(loss, 'adj_loss')
                self._write_matrix(prod, 'adj_prod')
            else:
                self._write_matrix(loss, 'loss')
                self._write_matrix(prod, 'prod')

        return loss, prod

    def _compute_adjoint(self, loss, prod):
        """Computes a mathematical adjoint of the CMFD problem by transposing
        production and loss matrices passed in as arguments

        Parameters
        ----------
        loss : scipy.sparse.spmatrix
            Sparse matrix storing elements of CMFD loss matrix
        prod : scipy.sparse.spmatrix
            Sparse matrix storing elements of CMFD production matrix

        Returns
        -------
        loss : scipy.sparse.spmatrix
            Sparse matrix storing elements of adjoint CMFD loss matrix
        prod : scipy.sparse.spmatrix
            Sparse matrix storing elements of adjoint CMFD production matrix

        """
        # Transpose matrices
        loss = np.transpose(loss)
        prod = np.transpose(prod)

        # Write out matrices
        if self._cmfd_write_matrices:
            self._write_matrix(loss, 'adj_loss')
            self._write_matrix(prod, 'adj_prod')

        return loss, prod

    def _build_loss_matrix(self, adjoint):
        """Creates matrix representing loss of neutrons. This method uses for
        loops to loop over all spatial indices and energy groups for easier
        readability. Matrix is returned in CSR format by populating all entries
        with a numpy array and later converting to CSR format

        Parameters
        ----------
        adjoint : bool
            Whether or not to run an adjoint calculation

        Returns
        -------
        loss : scipy.sparse.spmatrix
            Sparse matrix storing elements of CMFD loss matrix

        """
        # Extract spatial and energy indices and define matrix dimension
        nx = self._indices[0]
        ny = self._indices[1]
        nz = self._indices[2]
        ng = self._indices[3]
        n = self._mat_dim*ng

        # Allocate matrix
        loss = np.zeros((n, n))

        # Create single vector of these indices for boundary calculation
        nxyz = np.array([[0,nx-1], [0,ny-1], [0,nz-1]])

        # Allocate leakage coefficients in front of cell flux
        jo = np.zeros((6,))

        for irow in range(n):
            # Get indices for row in matrix
            i,j,k,g = self._matrix_to_indices(irow, nx, ny, nz, ng)

            # Retrieve cell data
            totxs = self._totalxs[i,j,k,g]
            scattxsgg = self._scattxs[i,j,k,g,g]
            dtilde = self._dtilde[i,j,k,g,:]
            hxyz = self._hxyz[i,j,k,:]
            dhat = self._dhat[i,j,k,g,:]

            # Create boundary vector
            bound = np.repeat([i,j,k], 2)

            # Begin loop over leakages
            for l in range(6):
                # Define (x,y,z) and (-,+) indices
                xyz_idx = int(l/2)  # x=0, y=1, z=2
                dir_idx = l % 2     # -=0, +=1

                # Calculate spatial indices of neighbor
                neig_idx = [i,j,k]  # Begin with i,j,k
                shift_idx = 2*(l % 2) - 1 # shift neig by -1 or +1
                neig_idx[xyz_idx] += shift_idx

                # Check for global boundary
                if bound[l] != nxyz[xyz_idx, dir_idx]:

                    # Check that neighbor is not reflector
                    if self._coremap[tuple(neig_idx)] != _CMFD_NOACCEL:
                        # Compute leakage coefficient for neighbor
                        jn = -1.0 * dtilde[l] + shift_idx*dhat[l]

                        # Get neighbor matrix index
                        neig_mat_idx = self._indices_to_matrix(neig_idx[0], \
                                neig_idx[1], neig_idx[2], g, ng)
                        # Compute value and record to bank
                        val = jn/hxyz[xyz_idx]
                        loss[irow, neig_mat_idx] = val

                # Compute leakage coefficient for target
                jo[l] = shift_idx*dtilde[l] + dhat[l]

                # Calculate net leakage coefficient for target
                jnet = (jo[1] - jo[0])/hxyz[0] + (jo[3] - jo[2])/hxyz[1] + \
                    (jo[5] - jo[4])/hxyz[2]

                # Calculate loss of neutrons
                val = jnet + totxs - scattxsgg
                loss[irow, irow] = val

                # Begin loop over off diagonal in-scattering
                for h in range(ng):
                    # Cycle though if h=g, value already banked in removal xs
                    if h == g:
                        continue

                    # Get neighbor matrix index
                    scatt_mat_idx = self._indices_to_matrix(i,j,k, h, ng)

                    # Check for adjoint
                    if adjoint:
                        # Get scattering macro xs, transposed!
                        scattxshg = self._scattxs[i, j, k, g, h]
                    else:
                        # Get scattering macro xs
                        scattxshg = self._scattxs[i, j, k, h, g]

                    # Negate the scattering xs
                    val = -1.0*scattxshg

                    # Record value in matrix
                    loss[irow, scatt_mat_idx] = val

        # Convert matrix to csr matrix in order to use scipy sparse solver
        loss = sparse.csr_matrix(loss)
        return loss

    def _build_loss_matrix_vectorized(self, adjoint):
        """Creates matrix representing loss of neutrons. Since the end shape
        of the loss matrix is known a priori, this method uses a
        vectorized numpy approach to define all rows, columns, and data, which
        is then used to initialize the loss matrix in CSR format.

        Parameters
        ----------
        adjoint : bool
            Whether or not to run an adjoint calculation

        Returns
        -------
        loss : scipy.sparse.spmatrix
            Sparse matrix storing elements of CMFD loss matrix

        """
        # Extract spatial and energy indices and define matrix dimension
        ng = self._indices[3]
        n = self._mat_dim*ng

        # Define rows, columns, and data used to build csr matrix
        row = np.array([], dtype=int)
        col = np.array([], dtype=int)
        data = np.array([])

        # Define net leakage coefficient for each surface in each matrix element
        jnet = ((1.0 * self._dtilde[:,:,:,:,1] + self._dhat[:,:,:,:,1]) - \
               (-1.0 * self._dtilde[:,:,:,:,0] + self._dhat[:,:,:,:,0])) / \
               self._hxyz[:,:,:,np.newaxis,0] + \
               ((1.0 * self._dtilde[:,:,:,:,3] + self._dhat[:,:,:,:,3]) - \
               (-1.0 * self._dtilde[:,:,:,:,2] + self._dhat[:,:,:,:,2])) / \
               self._hxyz[:,:,:,np.newaxis,1] + \
               ((1.0 * self._dtilde[:,:,:,:,5] + self._dhat[:,:,:,:,5]) - \
               (-1.0 * self._dtilde[:,:,:,:,4] + self._dhat[:,:,:,:,4])) / \
               self._hxyz[:,:,:,np.newaxis,2]

        # Shift coremap in all directions to determine whether leakage term
        # should be defined for particular cell in matrix
        coremap_shift_left = np.pad(self._coremap, ((1,0),(0,0),(0,0)),
                mode='constant', constant_values=_CMFD_NOACCEL)[:-1,:,:]

        coremap_shift_right = np.pad(self._coremap, ((0,1),(0,0),(0,0)),
                mode='constant', constant_values=_CMFD_NOACCEL)[1:,:,:]

        coremap_shift_back = np.pad(self._coremap, ((0,0),(1,0),(0,0)),
                mode='constant', constant_values=_CMFD_NOACCEL)[:,:-1,:]

        coremap_shift_front = np.pad(self._coremap, ((0,0),(0,1),(0,0)),
                mode='constant', constant_values=_CMFD_NOACCEL)[:,1:,:]

        coremap_shift_bottom = np.pad(self._coremap, ((0,0),(0,0),(1,0)),
                mode='constant', constant_values=_CMFD_NOACCEL)[:,:,:-1]

        coremap_shift_top = np.pad(self._coremap, ((0,0),(0,0),(0,1)),
                mode='constant', constant_values=_CMFD_NOACCEL)[:,:,1:]

        for g in range(ng):
            # Define leakage terms that relate terms to their neighbors to the
            # left

            # Extract all regions where a cell and its neighbor to the left
            # are both fuel regions
            condition = np.logical_and(self._coremap != _CMFD_NOACCEL,
                                       coremap_shift_left != _CMFD_NOACCEL)
            idx_x = ng * (self._coremap[condition]) + g
            idx_y = ng * (coremap_shift_left[condition]) + g
            # Compute leakage term associated with these regions
            vals = (-1.0 * self._dtilde[:,:,:,g,0] -
                   self._dhat[:,:,:,g,0])[condition] / \
                   self._hxyz[:,:,:,0][condition]
            # Store rows, cols, and data to add to CSR matrix
            row = np.append(row, idx_x)
            col = np.append(col, idx_y)
            data = np.append(data, vals)

            # Define leakage terms that relate terms to their neighbors to the
            # right

            # Extract all regions where a cell and its neighbor to the right
            # are both fuel regions
            condition = np.logical_and(self._coremap != _CMFD_NOACCEL,
                                       coremap_shift_right != _CMFD_NOACCEL)
            idx_x = ng * (self._coremap[condition]) + g
            idx_y = ng * (coremap_shift_right[condition]) + g
            # Compute leakage term associated with these regions
            vals = (-1.0 * self._dtilde[:,:,:,g,1] +
                   self._dhat[:,:,:,g,1])[condition] / \
                   self._hxyz[:,:,:,0][condition]
            # Store rows, cols, and data to add to CSR matrix
            row = np.append(row, idx_x)
            col = np.append(col, idx_y)
            data = np.append(data, vals)


            # Define leakage terms that relate terms to their neighbors in the
            # back

            # Extract all regions where a cell and its neighbor in the back
            # are both fuel regions
            condition = np.logical_and(self._coremap != _CMFD_NOACCEL,
                                       coremap_shift_back != _CMFD_NOACCEL)
            idx_x = ng * (self._coremap[condition]) + g
            idx_y = ng * (coremap_shift_back[condition]) + g
            # Compute leakage term associated with these regions
            vals = (-1.0 * self._dtilde[:,:,:,g,2] -
                   self._dhat[:,:,:,g,2])[condition] / \
                   self._hxyz[:,:,:,1][condition]
            # Store rows, cols, and data to add to CSR matrix
            row = np.append(row, idx_x)
            col = np.append(col, idx_y)
            data = np.append(data, vals)

            # Define leakage terms that relate terms to their neighbors in the
            # front

            # Extract all regions where a cell and its neighbor in the front
            # are both fuel regions
            condition = np.logical_and(self._coremap != _CMFD_NOACCEL,
                                       coremap_shift_front != _CMFD_NOACCEL)
            idx_x = ng * (self._coremap[condition]) + g
            idx_y = ng * (coremap_shift_front[condition]) + g
            # Compute leakage term associated with these regions
            vals = (-1.0 * self._dtilde[:,:,:,g,3] +
                   self._dhat[:,:,:,g,3])[condition] / \
                   self._hxyz[:,:,:,1][condition]
            # Store rows, cols, and data to add to CSR matrix
            row = np.append(row, idx_x)
            col = np.append(col, idx_y)
            data = np.append(data, vals)

            # Define leakage terms that relate terms to their neighbors to the
            # bottom

            # Extract all regions where a cell and its neighbor to the bottom
            # are both fuel regions
            condition = np.logical_and(self._coremap != _CMFD_NOACCEL,
                                       coremap_shift_bottom != _CMFD_NOACCEL)
            idx_x = ng * (self._coremap[condition]) + g
            idx_y = ng * (coremap_shift_bottom[condition]) + g
            # Compute leakage term associated with these regions
            vals = (-1.0 * self._dtilde[:,:,:,g,4] -
                   self._dhat[:,:,:,g,4])[condition] / \
                   self._hxyz[:,:,:,2][condition]
            # Store rows, cols, and data to add to CSR matrix
            row = np.append(row, idx_x)
            col = np.append(col, idx_y)
            data = np.append(data, vals)

            # Define leakage terms that relate terms to their neighbors to the
            # top

            # Extract all regions where a cell and its neighbor to the
            # top are both fuel regions
            condition = np.logical_and(self._coremap != _CMFD_NOACCEL,
                                       coremap_shift_top != _CMFD_NOACCEL)
            idx_x = ng * (self._coremap[condition]) + g
            idx_y = ng * (coremap_shift_top[condition]) + g
            # Compute leakage term associated with these regions
            vals = (-1.0 * self._dtilde[:,:,:,g,5] +
                   self._dhat[:,:,:,g,5])[condition] / \
                   self._hxyz[:,:,:,2][condition]
            # Store rows, cols, and data to add to CSR matrix
            row = np.append(row, idx_x)
            col = np.append(col, idx_y)
            data = np.append(data, vals)

            # Define terms that relate to loss of neutrons in a cell. These
            # correspond to all the diagonal entries of the loss matrix

            # Extract all regions where a cell is a fuel region
            condition = self._coremap != _CMFD_NOACCEL
            idx_x = ng * (self._coremap[condition]) + g
            idx_y = idx_x
            vals = (jnet[:,:,:,g] + self._totalxs[:,:,:,g] - \
                   self._scattxs[:,:,:,g,g])[condition]
            # Store rows, cols, and data to add to CSR matrix
            row = np.append(row, idx_x)
            col = np.append(col, idx_y)
            data = np.append(data, vals)

            # Define terms that relate to in-scattering from group to group.
            # These terms relate a mesh index to all mesh indices with the same
            # spatial dimensions but belong to a different energy group
            for h in range(ng):
                if h != g:
                    # Extract all regions where a cell is a fuel region
                    condition = self._coremap != _CMFD_NOACCEL
                    idx_x = ng * (self._coremap[condition]) + g
                    idx_y = ng * (self._coremap[condition]) + h
                    # Get scattering macro xs, transposed
                    if adjoint:
                        vals = (-1.0 * self._scattxs[:, :, :, g, h])[condition]
                    # Get scattering macro xs
                    else:
                        vals = (-1.0 * self._scattxs[:, :, :, h, g])[condition]
                    # Store rows, cols, and data to add to CSR matrix
                    row = np.append(row, idx_x)
                    col = np.append(col, idx_y)
                    data = np.append(data, vals)

        # Create csr matrix
        loss = sparse.csr_matrix((data, (row, col)), shape=(n, n))
        return loss


    def _build_prod_matrix(self, adjoint):
        """Creates matrix representing production of neutrons. This method uses for
        loops to loop over all spatial indices and energy groups for easier
        readability. Matrix is returned in CSR format by populating all entries
        with a numpy array and later converting to CSR format

        Parameters
        ----------
        adjoint : bool
            Whether or not to run an adjoint calculation

        Returns
        -------
        loss : scipy.sparse.spmatrix
            Sparse matrix storing elements of CMFD production matrix

        """
        # Extract spatial and energy indices and define matrix dimension
        nx = self._indices[0]
        ny = self._indices[1]
        nz = self._indices[2]
        ng = self._indices[3]
        n = self._mat_dim*ng

        # Allocate matrix
        prod = np.zeros((n, n))

        for irow in range(n):
            # Get indices for row in matrix
            i,j,k,g = self._matrix_to_indices(irow, nx, ny, nz, ng)

            # Check if at a reflector
            if self._coremap[i,j,k] == _CMFD_NOACCEL:
                continue

            # Loop around all other groups
            for h in range(ng):
                # Get matrix column location
                hmat_idx = self._indices_to_matrix(i,j,k, h, ng)
                # Check for adjoint and bank val
                if adjoint:
                    # Get nu-fission cross section from cell, transposed!
                    nfissxs = self._nfissxs[i, j, k, g, h]
                else:
                    # Get nu-fission cross section from cell
                    nfissxs = self._nfissxs[i, j, k, h, g]

                # Set as value to be recorded
                val = nfissxs

                # record value in matrix
                prod[irow, hmat_idx] = val

        # Convert matrix to csr matrix in order to use scipy sparse solver
        prod = sparse.csr_matrix(prod)

        return prod

    def _build_prod_matrix_vectorized(self, adjoint):
        """Creates matrix representing production of neutrons. Since the end shape
        of the production matrix is known a priori, this method uses a
        vectorized numpy approach to define all rows, columns, and data, which
        is then used to initialize the loss matrix in CSR format.

        Parameters
        ----------
        adjoint : bool
            Whether or not to run an adjoint calculation

        Returns
        -------
        prod : scipy.sparse.spmatrix
            Sparse matrix storing elements of CMFD production matrix

        """
        # Extract spatial and energy indices and define matrix dimension
        ng = self._indices[3]
        n = self._mat_dim*ng

        # Define rows, columns, and data used to build csr matrix
        row = np.array([], dtype=int)
        col = np.array([], dtype=int)
        data = np.array([])

        # Define terms that relate to fission production from group to group.
        for g in range(ng):
            for h in range(ng):
                # Extract all regions where a cell is a fuel region
                condition = self._coremap != _CMFD_NOACCEL
                idx_x = ng * (self._coremap[condition]) + g
                idx_y = ng * (self._coremap[condition]) + h
                # Get nu-fission macro xs, transposed
                if adjoint:
                    vals = (self._nfissxs[:, :, :, g, h])[condition]
                # Get nu-fission macro xs
                else:
                    vals = (self._nfissxs[:, :, :, h, g])[condition]
                # Store rows, cols, and data to add to CSR matrix
                row = np.append(row, idx_x)
                col = np.append(col, idx_y)
                data = np.append(data, vals)

        # Create csr matrix
        prod = sparse.csr_matrix((data, (row, col)), shape=(n, n))
        return prod

    def _matrix_to_indices(self, irow, nx, ny, nz, ng):
        """Converts matrix index in CMFD matrices to spatial and group indices
        of actual problem, based on values from coremap

        Parameters
        ----------
        irow : int
            Row in CMFD matrix
        nx : int
            Total number of mesh cells in problem in x direction
        ny : int
            Total number of mesh cells in problem in y direction
        nz : int
            Total number of mesh cells in problem in z direction
        ng : int
            Total number of energy groups in problem

        Returns
        -------
        i : int
            Corresponding x-index in CMFD problem
        j : int
            Corresponding y-index in CMFD problem
        k : int
            Corresponding z-index in CMFD problem
        g : int
            Corresponding group in CMFD problem

        """
        g = irow % ng
        # Get indices from coremap
        spatial_idx = np.where(self._coremap == int(irow/ng))
        i = spatial_idx[0][0]
        j = spatial_idx[1][0]
        k = spatial_idx[2][0]

        return i, j, k, g

    def _indices_to_matrix(self, i, j, k, g, ng):
        """Takes (i,j,k,g) indices and computes location in CMFD matrix

        Parameters
        ----------
        i : int
            Corresponding x-index in CMFD problem
        j : int
            Corresponding y-index in CMFD problem
        k : int
            Corresponding z-index in CMFD problem
        g : int
            Corresponding group in CMFD problem
        ng : int
            Total number of energy groups in problem

        Returns
        -------
        matidx : int
            Row in CMFD matrix

        """
        # Get matrix index from coremap
        matidx = ng*(self._coremap[i,j,k]) + g
        return matidx

    def _execute_power_iter(self, loss, prod):
        """Main power iteration routine for the CMFD calculation

        Parameters
        ----------
        loss : scipy.sparse.spmatrix
            Sparse matrix storing elements of CMFD loss matrix
        prod : scipy.sparse.spmatrix
            Sparse matrix storing elements of CMFD production matrix

        Returns
        -------
        phi_n : numpy.ndarray
            Flux vector of CMFD problem
        k_n : float
            Eigenvalue of CMFD problem
        dom : float
            Dominance ratio of CMFD problem

        """
        # Get problem size
        n = loss.shape[0]

        # Set up flux vectors, intital guess set to 1
        phi_n = np.ones((n,))
        phi_o = np.ones((n,))

        # Set up source vectors
        s_n = np.zeros((n,))
        s_o = np.zeros((n,))
        serr_v = np.zeros((n,))

        # Set initial guess
        k_n = openmc.capi.keff_temp()[0]
        k_o = k_n
        dw = self._cmfd_shift
        k_s = k_o + dw
        k_ln = 1.0/(1.0/k_n - 1.0/k_s)
        k_lo = k_ln

        # Set norms to 0
        norm_n = 0.0
        norm_o = 0.0

        # Maximum number of power iterations
        maxits = 10000

        # Perform Wielandt shift
        loss -= 1.0/k_s*prod

        # Begin power iteration
        for i in range(maxits):
            # Check if reach max number of iterations
            if i == maxits - 1:
                raise OpenMCError('Reached maximum iterations in CMFD power '
                                  'iteration solver.')

            # Compute source vector
            s_o = prod.dot(phi_o)

            # Normalize source vector
            s_o /= k_lo

            # Compute new flux vector with scipy sparse solver
            phi_n = sparse.linalg.spsolve(loss, s_o)

            # Compute new source vector
            s_n = prod.dot(phi_n)

            # Compute new shifted eigenvalue
            k_ln = np.sum(s_n) / np.sum(s_o)

            # Compute new eigenvalue
            k_n = 1.0/(1.0/k_ln + 1.0/k_s)

            # Renormalize the old source
            s_o *= k_lo

            # Check convergence
            iconv, norm_n = self._check_convergence(s_n, s_o, k_n, k_o, i+1)

            # If converged, calculate dominance ratio and break from loop
            if iconv:
                dom = norm_n / norm_o
                return phi_n, k_n, dom

            # Record old values if not converged
            phi_o = phi_n
            k_o = k_n
            k_lo = k_ln
            norm_o = norm_n

    def _check_convergence(self, s_n, s_o, k_n, k_o, iter):
        """Checks the convergence of the CMFD problem

        Parameters
        ----------
        s_n : numpy.ndarray
            Source vector from current iteration
        s_o : numpy.ndarray
            Source vector from previous iteration
        k_n : float
            K-effective  from current iteration
        k_o : float
            K-effective from previous iteration
        iter: int
            Iteration number

        Returns
        -------
        iconv : bool
            Whether the power iteration has reached convergence
        serr : float
            Error in source from previous iteration to current iteration, used
            for dominance ratio calculations

        """
        # Calculate error in keff
        kerr = abs(k_o - k_n)/k_n

        # Calculate max error in source
        serr = np.sqrt(np.sum(np.where(s_n>0, ((s_n-s_o)/s_n)**2,0))/len(s_n))

        # Check for convergence
        iconv = kerr < self._cmfd_ktol and serr < self._cmfd_stol

        # Print out to user
        if self._cmfd_power_monitor and openmc.capi.master():
            str1 = ' {:d}:'.format(iter)
            str2 = 'k-eff: {:0.8f}'.format(k_n)
            str3 = 'k-error:  {0:.5E}'.format(kerr)
            str4 = 'src-error:  {0:.5E}'.format(serr)
            print('{0:8s}{1:20s}{2:25s}{3:s}'.format(str1, str2, str3, str4))

        return iconv, serr

    def _set_coremap(self):
        """Sets the core mapping information. All regions marked with zero
        are set to CMFD_NO_ACCEL, while all regions marked with 1 are set to a
        unique index that maps each fuel region to a row number when building
        CMFD matrices

        """
        # Set number of accelerated regions in problem. This will be related to
        # the dimension of CMFD matrices
        self._mat_dim = np.sum(self._coremap)

        # Define coremap as cumulative sum over accelerated regions,
        # otherwise set value to _CMFD_NOACCEL
        self._coremap = np.where(self._coremap==0, _CMFD_NOACCEL,
                        np.cumsum(self._coremap)-1)

    def _compute_xs(self):
        """Takes CMFD tallies from OpenMC and computes macroscopic cross
        sections, flux, and diffusion coefficients for each mesh cell

        """
        # Extract energy indices
        nx = self._indices[0]
        ny = self._indices[1]
        nz = self._indices[2]
        ng = self._indices[3]

        # Set flux object and source distribution all to zeros
        self._flux.fill(0.)
        self._openmc_src.fill(0.)

        # Set mesh widths
        self._hxyz[:,:,:,:] = openmc.capi.meshes[self._cmfd_mesh_id].width

        # Reset keff_bal to zero
        self._keff_bal = 0.

        # Get tallies in-memory
        tallies = openmc.capi.tallies

        # Set conditional numpy array as boolean vector based on coremap
        # Repeat each value for number of groups in problem
        is_cmfd_accel = np.repeat(self._coremap != _CMFD_NOACCEL, ng)

        # Get flux from CMFD tally 0
        tally_id = self._cmfd_tally_ids[0]
        tally_results = tallies[tally_id].results[:,0,1]
        flux = np.where(is_cmfd_accel, tally_results, 0.)

        # Detect zero flux, abort if located
        if np.any(flux[is_cmfd_accel] < _TINY_BIT):
            # Get index of zero flux in flux array
            idx = np.argmax(np.where(is_cmfd_accel, flux, 1) < _TINY_BIT)

            # Convert scalar idx to index in flux matrix
            mat_idx = np.unravel_index(idx, self._flux.shape)

            # Throw error message (one-based indexing)
            # Index of group is flipped
            err_message = 'Detected zero flux without coremap overlay' + \
                          ' at mesh: (' + \
                          ', '.join(str(i+1) for i in mat_idx[:-1]) + \
                          ') in group ' + str(ng-mat_idx[-1])
            raise OpenMCError(err_message)

        # Define target tally reshape dimensions. This defines how openmc
        # tallies are ordered by dimension
        target_tally_shape = [nz, ny, nx, ng]

        # Reshape flux array to target shape. Swap x and z axes so that
        # flux shape is now [nx, ny, nz, ng]
        reshape_flux = np.swapaxes(flux.reshape(target_tally_shape), 0, 2)

        # Flip energy axis as tally results are given in reverse order of
        # energy group
        self._flux = np.flip(reshape_flux, axis=3)

        # Get total rr and convert to total xs from CMFD tally 0
        tally_results = tallies[tally_id].results[:,1,1]
        totalxs = np.divide(tally_results, flux, \
                            where=flux>0, out=np.zeros_like(tally_results))

        # Reshape totalxs array to target shape. Swap x and z axes so that
        # shape is now [nx, ny, nz, ng]
        reshape_totalxs = np.swapaxes(totalxs.reshape(target_tally_shape), 0, 2)

        # Total xs is flipped in energy axis as tally results are given in
        # reverse order of energy group
        self._totalxs = np.flip(reshape_totalxs, axis=3)

        # Get scattering xs from CMFD tally 1
        # flux is repeated to account for extra dimensionality of scattering xs
        tally_id = self._cmfd_tally_ids[1]
        tally_results = tallies[tally_id].results[:,0,1]
        scattxs = np.divide(tally_results, \
                            np.repeat(flux, ng), \
                            where=np.repeat(flux>0, ng), \
                            out=np.zeros_like(tally_results))

        # Define target tally reshape dimensions for xs with incoming
        # and outgoing energies
        target_tally_shape = [nz, ny, nx, ng, ng]

        # Reshape scattxs array to target shape. Swap x and z axes so that
        # shape is now [nx, ny, nz, ng, ng]
        reshape_scattxs = np.swapaxes(scattxs.reshape(target_tally_shape), 0, 2)

        # Scattering xs is flipped in both incoming and outgoing energy axes
        # as tally results are given in reverse order of energy group
        self._scattxs = np.flip(reshape_scattxs, axis=3)
        self._scattxs = np.flip(self._scattxs, axis=4)

        # Get nu-fission xs from CMFD tally 1
        # flux is repeated to account for extra dimensionality of nu-fission xs
        tally_results = tallies[tally_id].results[:,1,1]
        num_realizations = tallies[tally_id].num_realizations
        nfissxs = np.divide(tally_results, \
                            np.repeat(flux, ng), \
                            where=np.repeat(flux>0, ng), \
                            out=np.zeros_like(tally_results))

        # Reshape nfissxs array to target shape. Swap x and z axes so that
        # shape is now [nx, ny, nz, ng, ng]
        reshape_nfissxs = np.swapaxes(nfissxs.reshape(target_tally_shape), 0, 2)

        # Nu-fission xs is flipped in both incoming and outgoing energy axes
        # as tally results are given in reverse order of energy group
        self._nfissxs = np.flip(reshape_nfissxs, axis=3)
        self._nfissxs = np.flip(self._nfissxs, axis=4)

        # Openmc source distribution is sum of nu-fission rr in incoming energies
        self._openmc_src = np.sum(self._nfissxs*self._flux[:,:,:,:,np.newaxis],
                                  axis=3)

        # Compute k_eff from source distribution
        self._keff_bal = np.sum(self._openmc_src) / num_realizations

        # Normalize openmc source distribution
        self._openmc_src /= np.sum(self._openmc_src) * self._norm

        # Get surface currents from CMFD tally 2
        tally_id = self._cmfd_tally_ids[2]
        tally_results = tallies[tally_id].results[:,0,1]

        # Filter tally results to include only accelerated regions
        current = np.where(np.repeat(flux>0, 12), tally_results, 0.)

        # Define target tally reshape dimensions for current
        target_tally_shape = [nz, ny, nx, ng, 12]

        # Reshape current array to target shape. Swap x and z axes so that
        # shape is now [nx, ny, nz, ng, 12]
        reshape_current = np.swapaxes(current.reshape(target_tally_shape), 0, 2)

        # Current is flipped in energy axis as tally results are given in
        # reverse order of energy group
        self._current = np.flip(reshape_current, axis=3)

        # Get p1 scatter xs from CMFD tally 3
        tally_id = self._cmfd_tally_ids[3]
        tally_results = tallies[tally_id].results[:,0,1]

        # Define target tally reshape dimensions for p1 scatter tally
        target_tally_shape = [nz, ny, nx, 2, ng]

        # Reshape and extract only p1 data from tally results (no need for p0 data)
        p1scattrr = np.swapaxes(tally_results.reshape(target_tally_shape),
                                0, 2)[:,:,:,1,:]

        # Store p1 scatter xs
        # p1 scatter xs is flipped in energy axis as tally results are given in
        # reverse order of energy group
        self._p1scattxs = np.divide(np.flip(p1scattrr, axis=3), self._flux, \
                                    where=self._flux>0, \
                                    out=np.zeros_like(p1scattrr))

        # Calculate and store diffusion coefficient
        self._diffcof = np.where(self._flux>0, 1.0 / (3.0 * \
                                 (self._totalxs - self._p1scattxs)), 0.)

        # Reshape coremap to three dimensional array as all cross section data
        # has been reshaped
        self._coremap = self._coremap.reshape(nz,ny,nx)
        self._coremap = np.swapaxes(self._coremap, 0, 2)

    def _compute_effective_downscatter(self):
        """Changes downscatter rate for zero upscatter"""
        # Extract energy index
        ng = self._indices[3]

        # Return if not two groups
        if ng != 2:
            return

        # Extract cross sections and flux for each group
        flux1 = self._flux[:,:,:,0]
        flux2 = self._flux[:,:,:,1]
        sigt1 = self._totalxs[:,:,:,0]
        sigt2 = self._totalxs[:,:,:,1]

        # First energy index is incoming energy, second is outgoing energy
        sigs11 = self._scattxs[:,:,:,0,0]
        sigs21 = self._scattxs[:,:,:,1,0]
        sigs12 = self._scattxs[:,:,:,0,1]
        sigs22 = self._scattxs[:,:,:,1,1]

        # Compute absorption xs
        siga1 = sigt1 - sigs11 - sigs12
        siga2 = sigt2 - sigs22 - sigs21

        # Compute effective downscatter XS
        sigs12_eff = sigs12 - sigs21 * np.divide(flux2, flux1, where=flux1>0,
                                                 out=np.zeros_like(flux2))

        # Recompute total cross sections and record
        self._totalxs[:,:,:,0] = siga1 + sigs11 + sigs12_eff
        self._totalxs[:,:,:,1] = siga2 + sigs22

        # Record effective dowmscatter xs
        self._scattxs[:,:,:,0,1] = sigs12_eff

        # Zero out upscatter cross section
        self._scattxs[:,:,:,1,0] = 0.0

    def _neutron_balance(self):
        """Computes the RMS neutron balance over the CMFD mesh"""
        # Extract energy indices
        ng = self._indices[3]

        # Get openmc k-effective
        keff = openmc.capi.keff()[0]

        # Define leakage in each mesh cell and energy group
        leakage = ((self._current[:,:,:,:,_CURRENTS['out_right']] - \
            self._current[:,:,:,:,_CURRENTS['in_right']]) - \
            (self._current[:,:,:,:,_CURRENTS['in_left']] - \
            self._current[:,:,:,:,_CURRENTS['out_left']])) + \
            ((self._current[:,:,:,:,_CURRENTS['out_front']] - \
            self._current[:,:,:,:,_CURRENTS['in_front']]) - \
            (self._current[:,:,:,:,_CURRENTS['in_back']] - \
            self._current[:,:,:,:,_CURRENTS['out_back']])) + \
            ((self._current[:,:,:,:,_CURRENTS['out_top']] - \
            self._current[:,:,:,:,_CURRENTS['in_top']]) - \
            (self._current[:,:,:,:,_CURRENTS['in_bottom']] - \
            self._current[:,:,:,:,_CURRENTS['out_bottom']]))

        # Compute total rr
        interactions = self._totalxs * self._flux

        # Compute scattering rr by broadcasting flux in outgoing energy and
        # summing over incoming energy
        scattering = np.sum(self._scattxs * self._flux[:,:,:,:,np.newaxis],
                            axis=3)

        # Compute fission rr by broadcasting flux in outgoing energy and
        # summing over incoming energy
        fission = np.sum(self._nfissxs * self._flux[:,:,:,:,np.newaxis],
                         axis=3)

        # Compute residual
        res = leakage + interactions - scattering - (1.0 / keff) * fission

        # Normalize res by flux and bank res
        self._resnb = np.divide(res, self._flux, where=self._flux>0)

        # Calculate RMS and record for this batch
        self._balance.append(np.sqrt(
            np.sum(np.multiply(self._resnb, self._resnb)) / \
            np.count_nonzero(self._resnb)))

    def _compute_dtilde_vectorized(self):
        """Computes the diffusion coupling coefficient using a vectorized numpy
        approach. Aggregate values for the dtilde multidimensional array are
        populated by first defining values on the problem boundary, and then for
        all other regions. For indices not lying on a boundary, dtilde values
        are distinguished between regions that neighbor a reflector region and
        regions that don't neighbor a reflector

        """
        # Logical for determining whether region of interest is accelerated region
        is_accel = self._coremap != _CMFD_NOACCEL
        # Logical for determining whether a zero flux "albedo" b.c. should be
        # applied
        is_zero_flux_alb = abs(self._albedo - _ZERO_FLUX) < _TINY_BIT

        # Define dtilde at left surface for all mesh cells on left boundary
        self._dtilde[0,:,:,:,0] = np.where(is_accel[0,:,:,np.newaxis],
            np.where(is_zero_flux_alb[0], 2.0 * self._diffcof[0,:,:,:] / \
                     self._hxyz[0,:,:,np.newaxis,0],
                     (2.0 * self._diffcof[0,:,:,:] * \
                     (1.0 - self._albedo[0])) / \
                     (4.0 * self._diffcof[0,:,:,:] * \
                     (1.0 + self._albedo[0]) + \
                     (1.0 - self._albedo[0]) * \
                     self._hxyz[0,:,:,np.newaxis,0])), 0)

        # Define dtilde at right surface for all mesh cells on right boundary
        self._dtilde[-1,:,:,:,1] = np.where(is_accel[-1,:,:,np.newaxis],
            np.where(is_zero_flux_alb[1], 2.0 * self._diffcof[-1,:,:,:] / \
                     self._hxyz[-1,:,:,np.newaxis,0],
                     (2.0 * self._diffcof[-1,:,:,:] * \
                     (1.0 - self._albedo[1])) / \
                     (4.0 * self._diffcof[-1,:,:,:] * \
                     (1.0 + self._albedo[1]) + \
                     (1.0 - self._albedo[1]) * \
                     self._hxyz[-1,:,:,np.newaxis,0])), 0)

        # Define dtilde at back surface for all mesh cells on back boundary
        self._dtilde[:,0,:,:,2] = np.where(is_accel[:,0,:,np.newaxis],
            np.where(is_zero_flux_alb[2], 2.0 * self._diffcof[:,0,:,:] / \
                     self._hxyz[:,0,:,np.newaxis,1],
                     (2.0 * self._diffcof[:,0,:,:] * \
                     (1.0 - self._albedo[2])) / \
                     (4.0 * self._diffcof[:,0,:,:] * \
                     (1.0 + self._albedo[2]) + \
                     (1.0 - self._albedo[2]) * \
                     self._hxyz[:,0,:,np.newaxis,1])), 0)

        # Define dtilde at front surface for all mesh cells on front boundary
        self._dtilde[:,-1,:,:,3] = np.where(is_accel[:,-1,:,np.newaxis],
            np.where(is_zero_flux_alb[3], 2.0 * self._diffcof[:,-1,:,:] / \
                     self._hxyz[:,-1,:,np.newaxis,1],
                     (2.0 * self._diffcof[:,-1,:,:] * \
                     (1.0 - self._albedo[3])) / \
                     (4.0 * self._diffcof[:,-1,:,:] * \
                     (1.0 + self._albedo[3]) + \
                     (1.0 - self._albedo[3]) * \
                     self._hxyz[:,-1,:,np.newaxis,1])), 0)

        # Define dtilde at bottom surface for all mesh cells on bottom boundary
        self._dtilde[:,:,0,:,4] = np.where(is_accel[:,:,0,np.newaxis],
            np.where(is_zero_flux_alb[4], 2.0 * self._diffcof[:,:,0,:] / \
                     self._hxyz[:,:,0,np.newaxis,2],
                     (2.0 * self._diffcof[:,:,0,:] * \
                     (1.0 - self._albedo[4])) / \
                     (4.0 * self._diffcof[:,:,0,:] * \
                     (1.0 + self._albedo[4]) + \
                     (1.0 - self._albedo[4]) * \
                     self._hxyz[:,:,0,np.newaxis,2])), 0)

        # Define dtilde at top surface for all mesh cells on top boundary
        self._dtilde[:,:,-1,:,5] = np.where(is_accel[:,:,-1,np.newaxis],
            np.where(is_zero_flux_alb[5], 2.0 * self._diffcof[:,:,-1,:] / \
                     self._hxyz[:,:,-1,np.newaxis,2],
                     (2.0 * self._diffcof[:,:,-1,:] * \
                     (1.0 - self._albedo[5])) / \
                     (4.0 * self._diffcof[:,:,-1,:] * \
                     (1.0 + self._albedo[5]) + \
                     (1.0 - self._albedo[5]) * \
                     self._hxyz[:,:,-1,np.newaxis,2])), 0)

        # Define reflector albedo for all cells on the left surface, in case
        # a cell borders a reflector region on the left
        ref_albedo = np.divide(self._current[:,:,:,:,_CURRENTS['in_left']],
                self._current[:,:,:,:,_CURRENTS['out_left']],
                where=self._current[:,:,:,:,_CURRENTS['out_left']] > 1.0e-10,
                out=np.ones_like(self._current[:,:,:,:,_CURRENTS['out_left']]))
        # Logical for whether neighboring cell to the left is reflector region
        adj_reflector = np.roll(self._coremap, 1, axis=0) == _CMFD_NOACCEL
        # Diffusion coefficient of neighbor to left
        neig_dc = np.roll(self._diffcof, 1, axis=0)
        # Cell dimensions of neighbor to left
        neig_hxyz = np.roll(self._hxyz, 1, axis=0)

        # Define dtilde at left surface for all mesh cells not on left boundary
        self._dtilde[1:,:,:,:,0] = np.where(is_accel[1:,:,:,np.newaxis], \
            np.where(adj_reflector[1:,:,:,np.newaxis],
                     (2.0 * self._diffcof[1:,:,:,:] * \
                     (1.0 - ref_albedo[1:,:,:,:])) / \
                     (4.0 * self._diffcof[1:,:,:,:] * \
                     (1.0 + ref_albedo[1:,:,:,:]) + \
                     (1.0 - ref_albedo[1:,:,:,:]) * \
                     self._hxyz[1:,:,:,np.newaxis,0]), \
                     (2.0 * self._diffcof[1:,:,:,:] * neig_dc[1:,:,:,:]) / \
                     (neig_hxyz[1:,:,:,np.newaxis,0] * self._diffcof[1:,:,:,:] + \
                     self._hxyz[1:,:,:,np.newaxis,0] * neig_dc[1:,:,:,:])), 0.0)

        # Define reflector albedo for all cells on the right surface, in case
        # a cell borders a reflector region on the right
        ref_albedo = np.divide(self._current[:,:,:,:,_CURRENTS['in_right']],
                self._current[:,:,:,:,_CURRENTS['out_right']],
                where=self._current[:,:,:,:,_CURRENTS['out_right']] > 1.0e-10,
                out=np.ones_like(self._current[:,:,:,:,_CURRENTS['out_right']]))
        # Logical for whether neighboring cell to the right is reflector region
        adj_reflector = np.roll(self._coremap, -1, axis=0) == _CMFD_NOACCEL
        # Diffusion coefficient of neighbor to right
        neig_dc = np.roll(self._diffcof, -1, axis=0)
        # Cell dimensions of neighbor to right
        neig_hxyz = np.roll(self._hxyz, -1, axis=0)

        # Define dtilde at right surface for all mesh cells not on right boundary
        self._dtilde[:-1,:,:,:,1] = np.where(is_accel[:-1,:,:,np.newaxis], \
            np.where(adj_reflector[:-1,:,:,np.newaxis],
                     (2.0 * self._diffcof[:-1,:,:,:] * \
                     (1.0 - ref_albedo[:-1,:,:,:])) / \
                     (4.0 * self._diffcof[:-1,:,:,:] * \
                     (1.0 + ref_albedo[:-1,:,:,:]) + \
                     (1.0 - ref_albedo[:-1,:,:,:]) * \
                     self._hxyz[:-1,:,:,np.newaxis,0]),
                     (2.0 * self._diffcof[:-1,:,:,:] * neig_dc[:-1,:,:,:]) / \
                     (neig_hxyz[:-1,:,:,np.newaxis,0] * self._diffcof[:-1,:,:,:] + \
                     self._hxyz[:-1,:,:,np.newaxis,0] * neig_dc[:-1,:,:,:])), 0.0)

        # Define reflector albedo for all cells on the back surface, in case
        # a cell borders a reflector region on the back
        ref_albedo = np.divide(self._current[:,:,:,:,_CURRENTS['in_back']],
                self._current[:,:,:,:,_CURRENTS['out_back']],
                where=self._current[:,:,:,:,_CURRENTS['out_back']] > 1.0e-10,
                out=np.ones_like(self._current[:,:,:,:,_CURRENTS['out_back']]))
        # Logical for whether neighboring cell to the back is reflector region
        adj_reflector = np.roll(self._coremap, 1, axis=1) == _CMFD_NOACCEL
        # Diffusion coefficient of neighbor to back
        neig_dc = np.roll(self._diffcof, 1, axis=1)
        # Cell dimensions of neighbor to back
        neig_hxyz = np.roll(self._hxyz, 1, axis=1)

        # Define dtilde at back surface for all mesh cells not on back boundary
        self._dtilde[:,1:,:,:,2] = np.where(is_accel[:,1:,:,np.newaxis], \
            np.where(adj_reflector[:,1:,:,np.newaxis],
                     (2.0 * self._diffcof[:,1:,:,:] * \
                     (1.0 - ref_albedo[:,1:,:,:])) / \
                     (4.0 * self._diffcof[:,1:,:,:] * \
                     (1.0 + ref_albedo[:,1:,:,:]) + \
                     (1.0 - ref_albedo[:,1:,:,:]) * \
                     self._hxyz[:,1:,:,np.newaxis,1]),
                     (2.0 * self._diffcof[:,1:,:,:] * neig_dc[:,1:,:,:]) / \
                     (neig_hxyz[:,1:,:,np.newaxis,1] * self._diffcof[:,1:,:,:] + \
                     self._hxyz[:,1:,:,np.newaxis,1] * neig_dc[:,1:,:,:])), 0.0)

        # Define reflector albedo for all cells on the front surface, in case
        # a cell borders a reflector region in the front
        ref_albedo = np.divide(self._current[:,:,:,:,_CURRENTS['in_front']],
                self._current[:,:,:,:,_CURRENTS['out_front']],
                where=self._current[:,:,:,:,_CURRENTS['out_front']] > 1.0e-10,
                out=np.ones_like(self._current[:,:,:,:,_CURRENTS['out_front']]))
        # Logical for whether neighboring cell to the front is reflector region
        adj_reflector = np.roll(self._coremap, -1, axis=1) == _CMFD_NOACCEL
        # Diffusion coefficient of neighbor to front
        neig_dc = np.roll(self._diffcof, -1, axis=1)
        # Cell dimensions of neighbor to front
        neig_hxyz = np.roll(self._hxyz, -1, axis=1)

        # Define dtilde at front surface for all mesh cells not on front boundary
        self._dtilde[:,:-1,:,:,3] = np.where(is_accel[:,:-1,:,np.newaxis], \
            np.where(adj_reflector[:,:-1,:,np.newaxis],
                     (2.0 * self._diffcof[:,:-1,:,:] * \
                     (1.0 - ref_albedo[:,:-1,:,:])) / \
                     (4.0 * self._diffcof[:,:-1,:,:] * \
                     (1.0 + ref_albedo[:,:-1,:,:]) + \
                     (1.0 - ref_albedo[:,:-1,:,:]) * \
                     self._hxyz[:,:-1,:,np.newaxis,1]),
                     (2.0 * self._diffcof[:,:-1,:,:] * neig_dc[:,:-1,:,:]) / \
                     (neig_hxyz[:,:-1,:,np.newaxis,1] * self._diffcof[:,:-1,:,:] + \
                     self._hxyz[:,:-1,:,np.newaxis,1] * neig_dc[:,:-1,:,:])), 0.0)

        # Define reflector albedo for all cells on the bottom surface, in case
        # a cell borders a reflector region on the bottom
        ref_albedo = np.divide(self._current[:,:,:,:,_CURRENTS['in_bottom']],
                self._current[:,:,:,:,_CURRENTS['out_bottom']],
                where=self._current[:,:,:,:,_CURRENTS['out_bottom']] > 1.0e-10,
                out=np.ones_like(self._current[:,:,:,:,_CURRENTS['out_bottom']]))
        # Logical for whether neighboring cell to the bottom is reflector region
        adj_reflector = np.roll(self._coremap, 1, axis=2) == _CMFD_NOACCEL
        # Diffusion coefficient of neighbor to bottom
        neig_dc = np.roll(self._diffcof, 1, axis=2)
        # Cell dimensions of neighbor to bottom
        neig_hxyz = np.roll(self._hxyz, 1, axis=2)

        # Define dtilde at bottom surface for all mesh cells not on bottom boundary
        self._dtilde[:,:,1:,:,4] = np.where(is_accel[:,:,1:,np.newaxis], \
            np.where(adj_reflector[:,:,1:,np.newaxis],
                     (2.0 * self._diffcof[:,:,1:,:] * \
                     (1.0 - ref_albedo[:,:,1:,:])) / \
                     (4.0 * self._diffcof[:,:,1:,:] * \
                     (1.0 + ref_albedo[:,:,1:,:]) + \
                     (1.0 - ref_albedo[:,:,1:,:]) * \
                     self._hxyz[:,:,1:,np.newaxis,2]),
                     (2.0 * self._diffcof[:,:,1:,:] * neig_dc[:,:,1:,:]) / \
                     (neig_hxyz[:,:,1:,np.newaxis,2] * self._diffcof[:,:,1:,:] + \
                     self._hxyz[:,:,1:,np.newaxis,2] * neig_dc[:,:,1:,:])), 0.0)

        # Define reflector albedo for all cells on the top surface, in case
        # a cell borders a reflector region on the top
        ref_albedo = np.divide(self._current[:,:,:,:,_CURRENTS['in_top']],
                self._current[:,:,:,:,_CURRENTS['out_top']],
                where=self._current[:,:,:,:,_CURRENTS['out_top']] > 1.0e-10,
                out=np.ones_like(self._current[:,:,:,:,_CURRENTS['out_top']]))
        # Logical for whether neighboring cell to the top is reflector region
        adj_reflector = np.roll(self._coremap, -1, axis=2) == _CMFD_NOACCEL
        # Diffusion coefficient of neighbor to top
        neig_dc = np.roll(self._diffcof, -1, axis=2)
        # Cell dimensions of neighbor to top
        neig_hxyz = np.roll(self._hxyz, -1, axis=2)

        # Define dtilde at top surface for all mesh cells not on top boundary
        self._dtilde[:,:,:-1,:,5] = np.where(is_accel[:,:,:-1,np.newaxis], \
            np.where(adj_reflector[:,:,:-1,np.newaxis],
                     (2.0 * self._diffcof[:,:,:-1,:] * \
                     (1.0 - ref_albedo[:,:,:-1,:])) / \
                     (4.0 * self._diffcof[:,:,:-1,:] * \
                     (1.0 + ref_albedo[:,:,:-1,:]) + \
                     (1.0 - ref_albedo[:,:,:-1,:]) * \
                     self._hxyz[:,:,:-1,np.newaxis,2]),
                     (2.0 * self._diffcof[:,:,:-1,:] * neig_dc[:,:,:-1,:]) / \
                     (neig_hxyz[:,:,:-1,np.newaxis,2] * self._diffcof[:,:,:-1,:] + \
                     self._hxyz[:,:,:-1,np.newaxis,2] * neig_dc[:,:,:-1,:])), 0.0)

    def _compute_dtilde(self):
        """Computes the diffusion coupling coefficient by looping over all
        spatial regions and energy groups

        """
        # Get maximum of spatial and group indices
        nx = self._indices[0]
        ny = self._indices[1]
        nz = self._indices[2]
        ng = self._indices[3]

        # Create single vector of these indices for boundary calculation
        nxyz = np.array([[0,nx-1], [0,ny-1], [0,nz-1]])

        # Get boundary condition information
        albedo = self._albedo

        # Loop over group and spatial indices
        for k in range(nz):
            for j in range(ny):
                for i in range(nx):
                    for g in range(ng):
                        # Cycle if non-accelration region
                        if self._coremap[i,j,k] == _CMFD_NOACCEL:
                            continue

                        # Get cell data
                        cell_dc = self._diffcof[i,j,k,g]
                        cell_hxyz = self._hxyz[i,j,k,:]

                        # Setup of vector to identify boundary conditions
                        bound = np.repeat([i,j,k], 2)

                        # Begin loop around sides of cell for leakage
                        for l in range(6):
                            xyz_idx = int(l/2)  # x=0, y=1, z=2
                            dir_idx = l % 2     # -=0, +=1

                            # Check if at boundary
                            if bound[l] == nxyz[xyz_idx, dir_idx]:
                                # Compute dtilde with albedo boundary condition
                                dtilde = (2*cell_dc*(1-albedo[l]))/ \
                                    (4*cell_dc*(1+albedo[l]) + \
                                    (1-albedo[l])*cell_hxyz[xyz_idx])

                                # Check for zero flux albedo
                                if abs(albedo[l] - _ZERO_FLUX) < _TINY_BIT:
                                    dtilde = 2*cell_dc / cell_hxyz[xyz_idx]

                            else:  # Not at a boundary
                                shift_idx = 2*(l % 2) - 1 # shift neig by -1 or +1

                                # Compute neighboring cell indices
                                neig_idx = [i,j,k]  # Begin with i,j,k
                                neig_idx[xyz_idx] += shift_idx

                                # Get neighbor cell data
                                neig_dc = self._diffcof[tuple(neig_idx) + (g,)]
                                neig_hxyz = self._hxyz[tuple(neig_idx)]

                                # Check for fuel-reflector interface
                                if (self._coremap[tuple(neig_idx)] ==
                                         _CMFD_NOACCEL):
                                    # Get albedo
                                    ref_albedo = self._get_reflector_albedo(l,g,i,j,k)
                                    dtilde = (2*cell_dc*(1-ref_albedo))/(4*cell_dc*(1+ \
                                             ref_albedo)+(1-ref_albedo)*cell_hxyz[xyz_idx])

                                else:  # Not next to a reflector
                                    # Compute dtilde to neighbor cell
                                    dtilde = (2*cell_dc*neig_dc)/(neig_hxyz[xyz_idx]*cell_dc + \
                                             cell_hxyz[xyz_idx]*neig_dc)

                            # Record dtilde
                            self._dtilde[i, j, k, g, l] = dtilde

    def _compute_dhat_vectorized(self):
        """Computes the nonlinear coupling coefficient using a vectorized numpy
        approach. Aggregate values for the dhat multidimensional array are
        populated by first defining values on the problem boundary, and then for
        all other regions. For indices not lying by a boundary, dhat values
        are distinguished between regions that neighbor a reflector region and
        regions that don't neighbor a reflector

        """
        # Define net current on each face, divided by surface area
        net_current_left = ((self._current[:,:,:,:,_CURRENTS['in_left']] - \
                             self._current[:,:,:,:,_CURRENTS['out_left']]) / \
                             np.prod(self._hxyz, axis=3)[:,:,:,np.newaxis] * \
                             self._hxyz[:,:,:,np.newaxis,0])
        net_current_right = ((self._current[:,:,:,:,_CURRENTS['out_right']] - \
                             self._current[:,:,:,:,_CURRENTS['in_right']]) / \
                             np.prod(self._hxyz, axis=3)[:,:,:,np.newaxis] * \
                             self._hxyz[:,:,:,np.newaxis,0])
        net_current_back = ((self._current[:,:,:,:,_CURRENTS['in_back']] - \
                             self._current[:,:,:,:,_CURRENTS['out_back']]) / \
                             np.prod(self._hxyz, axis=3)[:,:,:,np.newaxis] * \
                             self._hxyz[:,:,:,np.newaxis,1])
        net_current_front = ((self._current[:,:,:,:,_CURRENTS['out_front']] - \
                             self._current[:,:,:,:,_CURRENTS['in_front']]) / \
                             np.prod(self._hxyz, axis=3)[:,:,:,np.newaxis] * \
                             self._hxyz[:,:,:,np.newaxis,1])
        net_current_bottom = ((self._current[:,:,:,:,_CURRENTS['in_bottom']] - \
                             self._current[:,:,:,:,_CURRENTS['out_bottom']]) / \
                             np.prod(self._hxyz, axis=3)[:,:,:,np.newaxis] * \
                             self._hxyz[:,:,:,np.newaxis,2])
        net_current_top = ((self._current[:,:,:,:,_CURRENTS['out_top']] - \
                             self._current[:,:,:,:,_CURRENTS['in_top']]) / \
                             np.prod(self._hxyz, axis=3)[:,:,:,np.newaxis] * \
                             self._hxyz[:,:,:,np.newaxis,2])

        # Define flux in each cell
        cell_flux = self._flux / np.prod(self._hxyz, axis=3)[:,:,:,np.newaxis]
        # Extract indices of coremap that are accelerated
        is_accel = self._coremap != _CMFD_NOACCEL

        # Define dtilde at left surface for all mesh cells on left boundary
        self._dhat[0,:,:,:,0] = np.where(is_accel[0,:,:,np.newaxis],
            (net_current_left[0,:,:,:] + self._dtilde[0,:,:,:,0] * \
            cell_flux[0,:,:,:]) / cell_flux[0,:,:,:], 0)
        # Define dtilde at right surface for all mesh cells on right boundary
        self._dhat[-1,:,:,:,1] = np.where(is_accel[-1,:,:,np.newaxis],
            (net_current_right[-1,:,:,:] - self._dtilde[-1,:,:,:,1] * \
            cell_flux[-1,:,:,:]) / cell_flux[-1,:,:,:], 0)
        # Define dtilde at back surface for all mesh cells on back boundary
        self._dhat[:,0,:,:,2] = np.where(is_accel[:,0,:,np.newaxis],
            (net_current_back[:,0,:,:] + self._dtilde[:,0,:,:,2] * \
            cell_flux[:,0,:,:]) / cell_flux[:,0,:,:], 0)
        # Define dtilde at front surface for all mesh cells on front boundary
        self._dhat[:,-1,:,:,3] = np.where(is_accel[:,-1,:,np.newaxis],
            (net_current_front[:,-1,:,:] - self._dtilde[:,-1,:,:,3] * \
            cell_flux[:,-1,:,:]) / cell_flux[:,-1,:,:], 0)
        # Define dtilde at bottom surface for all mesh cells on bottom boundary
        self._dhat[:,:,0,:,4] = np.where(is_accel[:,:,0,np.newaxis],
            (net_current_bottom[:,:,0,:] + self._dtilde[:,:,0,:,4] * \
            cell_flux[:,:,0,:]) / cell_flux[:,:,0,:], 0)
        # Define dtilde at top surface for all mesh cells on top boundary
        self._dhat[:,:,-1,:,5] = np.where(is_accel[:,:,-1,np.newaxis],
            (net_current_top[:,:,-1,:] - self._dtilde[:,:,-1,:,5] * \
            cell_flux[:,:,-1,:]) / cell_flux[:,:,-1,:], 0)

        # Logical for whether neighboring cell to the left is reflector region
        adj_reflector = np.roll(self._coremap, 1, axis=0) == _CMFD_NOACCEL
        # Cell flux of neighbor to left
        neig_flux = np.roll(self._flux, 1, axis=0) / \
                    np.prod(self._hxyz, axis=3)[:,:,:,np.newaxis]
        # Define dtilde at left surface for all mesh cells not on left boundary
        self._dhat[1:,:,:,:,0] = np.where(is_accel[1:,:,:,np.newaxis], \
            np.where(adj_reflector[1:,:,:,np.newaxis],
                     (net_current_left[1:,:,:,:] + self._dtilde[1:,:,:,:,0] * \
                     cell_flux[1:,:,:,:]) / cell_flux[1:,:,:,:],
                     (net_current_left[1:,:,:,:] - self._dtilde[1:,:,:,:,0] * \
                     (neig_flux[1:,:,:,:] - cell_flux[1:,:,:,:])) / \
                     (neig_flux[1:,:,:,:] + cell_flux[1:,:,:,:])), 0.0)

        # Logical for whether neighboring cell to the right is reflector region
        adj_reflector = np.roll(self._coremap, -1, axis=0) == _CMFD_NOACCEL
        # Cell flux of neighbor to right
        neig_flux = np.roll(self._flux, -1, axis=0) / \
                    np.prod(self._hxyz, axis=3)[:,:,:,np.newaxis]
        # Define dtilde at right surface for all mesh cells not on right boundary
        self._dhat[:-1,:,:,:,1] = np.where(is_accel[:-1,:,:,np.newaxis], \
            np.where(adj_reflector[:-1,:,:,np.newaxis],
                     (net_current_right[:-1,:,:,:] - self._dtilde[:-1,:,:,:,1] * \
                     cell_flux[:-1,:,:,:]) / cell_flux[:-1,:,:,:],
                     (net_current_right[:-1,:,:,:] + self._dtilde[:-1,:,:,:,1] * \
                     (neig_flux[:-1,:,:,:] - cell_flux[:-1,:,:,:])) / \
                     (neig_flux[:-1,:,:,:] + cell_flux[:-1,:,:,:])), 0.0)

        # Logical for whether neighboring cell to the back is reflector region
        adj_reflector = np.roll(self._coremap, 1, axis=1) == _CMFD_NOACCEL
        # Cell flux of neighbor to back
        neig_flux = np.roll(self._flux, 1, axis=1) / \
                    np.prod(self._hxyz, axis=3)[:,:,:,np.newaxis]
        # Define dtilde at back surface for all mesh cells not on back boundary
        self._dhat[:,1:,:,:,2] = np.where(is_accel[:,1:,:,np.newaxis], \
            np.where(adj_reflector[:,1:,:,np.newaxis],
                     (net_current_back[:,1:,:,:] + self._dtilde[:,1:,:,:,2] * \
                     cell_flux[:,1:,:,:]) / cell_flux[:,1:,:,:],
                     (net_current_back[:,1:,:,:] - self._dtilde[:,1:,:,:,2] * \
                     (neig_flux[:,1:,:,:] - cell_flux[:,1:,:,:])) / \
                     (neig_flux[:,1:,:,:] + cell_flux[:,1:,:,:])), 0.0)

        # Logical for whether neighboring cell to the front is reflector region
        adj_reflector = np.roll(self._coremap, -1, axis=1) == _CMFD_NOACCEL
        # Cell flux of neighbor to front
        neig_flux = np.roll(self._flux, -1, axis=1) / \
                    np.prod(self._hxyz, axis=3)[:,:,:,np.newaxis]
        # Define dtilde at front surface for all mesh cells not on front boundary
        self._dhat[:,:-1,:,:,3] = np.where(is_accel[:,:-1,:,np.newaxis], \
            np.where(adj_reflector[:,:-1,:,np.newaxis],
                     (net_current_front[:,:-1,:,:] - self._dtilde[:,:-1,:,:,3] * \
                     cell_flux[:,:-1,:,:]) / cell_flux[:,:-1,:,:],
                     (net_current_front[:,:-1,:,:] + self._dtilde[:,:-1,:,:,3] * \
                     (neig_flux[:,:-1,:,:] - cell_flux[:,:-1,:,:])) / \
                     (neig_flux[:,:-1,:,:] + cell_flux[:,:-1,:,:])), 0.0)

        # Logical for whether neighboring cell to the bottom is reflector region
        adj_reflector = np.roll(self._coremap, 1, axis=2) == _CMFD_NOACCEL
        # Cell flux of neighbor to bottom
        neig_flux = np.roll(self._flux, 1, axis=2) / \
                    np.prod(self._hxyz, axis=3)[:,:,:,np.newaxis]
        # Define dtilde at bottom surface for all mesh cells not on bottom boundary
        self._dhat[:,:,1:,:,4] = np.where(is_accel[:,:,1:,np.newaxis], \
            np.where(adj_reflector[:,:,1:,np.newaxis],
                     (net_current_bottom[:,:,1:,:] + self._dtilde[:,:,1:,:,4] * \
                     cell_flux[:,:,1:,:]) / cell_flux[:,:,1:,:],
                     (net_current_bottom[:,:,1:,:] - self._dtilde[:,:,1:,:,4] * \
                     (neig_flux[:,:,1:,:] - cell_flux[:,:,1:,:])) / \
                     (neig_flux[:,:,1:,:] + cell_flux[:,:,1:,:])), 0.0)

        # Logical for whether neighboring cell to the top is reflector region
        adj_reflector = np.roll(self._coremap, -1, axis=2) == _CMFD_NOACCEL
        # Cell flux of neighbor to top
        neig_flux = np.roll(self._flux, -1, axis=2) / \
                    np.prod(self._hxyz, axis=3)[:,:,:,np.newaxis]
        # Define dtilde at top surface for all mesh cells not on top boundary
        self._dhat[:,:,:-1,:,5] = np.where(is_accel[:,:,:-1,np.newaxis], \
            np.where(adj_reflector[:,:,:-1,np.newaxis],
                     (net_current_top[:,:,:-1,:] - self._dtilde[:,:,:-1,:,5] * \
                     cell_flux[:,:,:-1,:]) / cell_flux[:,:,:-1,:],
                     (net_current_top[:,:,:-1,:] + self._dtilde[:,:,:-1,:,5] * \
                     (neig_flux[:,:,:-1,:] - cell_flux[:,:,:-1,:])) / \
                     (neig_flux[:,:,:-1,:] + cell_flux[:,:,:-1,:])), 0.0)

    def _compute_dhat(self):
        """Computes the nonlinear coupling coefficient by looping over all
        spatial regions and energy groups

        """
        # Get maximum of spatial and group indices
        nx = self._indices[0]
        ny = self._indices[1]
        nz = self._indices[2]
        ng = self._indices[3]

        # Create single vector of these indices for boundary calculation
        nxyz = np.array([[0,nx-1], [0,ny-1], [0,nz-1]])

        # Loop over group and spatial indices
        for k in range(nz):
            for j in range(ny):
                for i in range(nx):
                    for g in range(ng):
                        # Cycle if non-accelration region
                        if self._coremap[i,j,k] == _CMFD_NOACCEL:
                            continue

                        # Get cell data
                        cell_dtilde = self._dtilde[i,j,k,g,:]
                        cell_flux = self._flux[i,j,k,g]/np.product(self._hxyz[i,j,k,:])
                        current = self._current[i,j,k,g,:]

                        # Setup of vector to identify boundary conditions
                        bound = np.repeat([i,j,k], 2)

                        # Begin loop around sides of cell for leakage
                        for l in range(6):
                            xyz_idx = int(l/2)  # x=0, y=1, z=2
                            dir_idx = l % 2     # -=0, +=1
                            shift_idx = 2*(l % 2) - 1 # shift neig by -1 or +1

                            # Calculate net current on l face (divided by surf area)
                            net_current = shift_idx*(current[2*l] - current[2*l+1]) / \
                                np.product(self._hxyz[i,j,k,:]) * self._hxyz[i,j,k,xyz_idx]

                            # Check if at boundary
                            if bound[l] == nxyz[xyz_idx, dir_idx]:
                                # Compute dhat
                                dhat = (net_current - shift_idx*cell_dtilde[l]*cell_flux) / \
                                     cell_flux

                            else:  # Not at a boundary
                                # Compute neighboring cell indices
                                neig_idx = [i,j,k]  # Begin with i,j,k
                                neig_idx[xyz_idx] += shift_idx

                                # Get neigbor flux
                                neig_flux = self._flux[tuple(neig_idx)+(g,)] / \
                                            np.product(self._hxyz[tuple(neig_idx)])

                                # Check for fuel-reflector interface
                                if (self._coremap[tuple(neig_idx)] ==
                                         _CMFD_NOACCEL):
                                    # Compute dhat
                                    dhat = (net_current - shift_idx*cell_dtilde[l]*cell_flux) / \
                                         cell_flux

                                else:  # not a fuel-reflector interface
                                    # Compute dhat
                                    dhat = (net_current + shift_idx*cell_dtilde[l]* \
                                        (neig_flux - cell_flux))/(neig_flux + cell_flux)

                            # Record dhat
                            self._dhat[i, j, k, g, l] = dhat

                            # check for dhat reset
                            if self._dhat_reset:
                                self._dhat[i, j, k, g, l] = 0.0

        # Write that dhats are zero
        if self._dhat_reset and openmc.capi.settings.verbosity >= 8 and \
                openmc.capi.master():
            print(' Dhats reset to zero')

    def _get_reflector_albedo(self, l, g, i, j, k):
        """Calculates the albedo to the reflector by returning ratio of
        incoming to outgoing ratio

        Parameters
        ----------
        l : int
            leakage index, see _CURRENTS for map between leakage index and leakage
            direction
        g : int
            index of energy group
        i : int
            index of mesh location in x-direction
        j : int
            index of mesh location in y-direction
        k : int
            index of mesh location in z-direction

        Returns
        -------
        float
            reflector albedo

        """
        # Get partial currents from object
        current = self._current[i,j,k,g,:]

        # Calculate albedo
        if current[2*l] < 1.0e-10:
            return 1.0
        else:
          return current[2*l+1]/current[2*l]

    def _create_cmfd_tally(self):
        """Creates all tallies in-memory that are used to solve CMFD problem"""
        # Create Mesh object based on CMFDMesh, stored internally
        cmfd_mesh = openmc.capi.Mesh()
        # Store id of Mesh object
        self._cmfd_mesh_id = cmfd_mesh.id
        # Set dimension and parameters of Mesh object
        cmfd_mesh.dimension = self._cmfd_mesh.dimension
        cmfd_mesh.set_parameters(lower_left=self._cmfd_mesh.lower_left,
                                 upper_right=self._cmfd_mesh.upper_right,
                                 width=self._cmfd_mesh.width)

        # Create Mesh Filter object, stored internally
        mesh_filter = openmc.capi.MeshFilter()
        # Set mesh for Mesh Filter
        mesh_filter.mesh = cmfd_mesh

        # Set up energy filters, if applicable
        if self._energy_filters:
            # Create Energy Filter object, stored internally
            energy_filter = openmc.capi.EnergyFilter()
            # Set bins for Energy Filter
            energy_filter.bins = self._egrid

            # Create Energy Out Filter object, stored internally
            energyout_filter = openmc.capi.EnergyoutFilter()
            # Set bins for Energy Filter
            energyout_filter.bins = self._egrid

        # Create Mesh Surface Filter object, stored internally
        meshsurface_filter = openmc.capi.MeshSurfaceFilter()
        # Set mesh for Mesh Surface Filter
        meshsurface_filter.mesh = cmfd_mesh

        # Create Legendre Filter object, stored internally
        legendre_filter = openmc.capi.LegendreFilter()
        # Set order for Legendre Filter
        legendre_filter.order = 1

        # Create CMFD tallies, stored internally
        n_tallies = 4
        self._cmfd_tally_ids = []
        for i in range(n_tallies):
            tally = openmc.capi.Tally()
            # Set nuclide bins
            tally.nuclides = ['total']
            self._cmfd_tally_ids.append(tally.id)

            # Set attributes of CMFD flux, total tally
            if i == 0:
                # Set filters for tally
                if self._energy_filters:
                    tally.filters = [mesh_filter, energy_filter]
                else:
                    tally.filters = [mesh_filter]
                # Set scores, type, and estimator for tally
                tally.scores = ['flux', 'total']
                tally.type = 'volume'
                tally.estimator = 'analog'

            # Set attributes of CMFD neutron production tally
            elif i == 1:
                # Set filters for tally
                if self._energy_filters:
                    tally.filters = [mesh_filter, energy_filter, energyout_filter]
                else:
                    tally.filters = [mesh_filter]
                # Set scores, type, and estimator for tally
                tally.scores = ['nu-scatter', 'nu-fission']
                tally.type = 'volume'
                tally.estimator = 'analog'

            # Set attributes of CMFD surface current tally
            elif i == 2:
                # Set filters for tally
                if self._energy_filters:
                    tally.filters = [meshsurface_filter, energy_filter]
                else:
                    tally.filters = [meshsurface_filter]
                # Set scores, type, and estimator for tally
                tally.scores = ['current']
                tally.type = 'mesh-surface'
                tally.estimator = 'analog'

            # Set attributes of CMFD P1 scatter tally
            elif i == 3:
                # Set filters for tally
                if self._energy_filters:
                    tally.filters = [mesh_filter, legendre_filter, energy_filter]
                else:
                    tally.filters = [mesh_filter, legendre_filter]
                # Set scores for tally
                tally.scores = ['scatter']
                tally.type = 'volume'
                tally.estimator = 'analog'

            # Set all tallies to be active from beginning
            tally.active = True<|MERGE_RESOLUTION|>--- conflicted
+++ resolved
@@ -14,7 +14,6 @@
 from numbers import Real, Integral
 from xml.etree import ElementTree as ET # TODO Remove
 import sys
-<<<<<<< HEAD
 import numpy as np
 # Line below is added to suppress warnings when using numpy.divide to
 # divide by numpy arrays that contain entries with zero
@@ -29,11 +28,7 @@
     have_mpi = False
 
 import openmc.capi
-from openmc.clean_xml import clean_xml_indentation  # TODO Remove
-=======
-
-from openmc._xml import clean_indentation
->>>>>>> 8e6ed7a8
+from openmc._xml import clean_indentation  #TODO Remove
 from openmc.checkvalue import (check_type, check_length, check_value,
                                check_greater_than, check_less_than)
 from openmc.exceptions import OpenMCError
