from abc import ABCMeta
from collections import Iterable, OrderedDict
import copy
import hashlib
from itertools import product
from numbers import Real, Integral
from xml.etree import ElementTree as ET

import numpy as np
import pandas as pd

import openmc
import openmc.checkvalue as cv
from .cell import Cell
from .material import Material
from .mixin import IDManagerMixin
from .surface import Surface
from .universe import Universe


<<<<<<< HEAD
_FILTER_TYPES = ['universe', 'material', 'cell', 'cellborn', 'surface',
                 'mesh', 'energy', 'energyout', 'mu', 'polar', 'azimuthal',
                 'distribcell', 'delayedgroup', 'energyfunction', 'cellfrom',
                 'particle']
=======
_FILTER_TYPES = (
    'universe', 'material', 'cell', 'cellborn', 'surface', 'mesh', 'energy',
    'energyout', 'mu', 'polar', 'azimuthal', 'distribcell', 'delayedgroup',
    'energyfunction', 'cellfrom', 'legendre', 'spatiallegendre',
    'sphericalharmonics', 'zernike'
)
>>>>>>> a7869dce

_CURRENT_NAMES = (
    'x-min out', 'x-min in', 'x-max out', 'x-max in',
    'y-min out', 'y-min in', 'y-max out', 'y-max in',
    'z-min out', 'z-min in', 'z-max out', 'z-max in'
)

_PARTICLE_IDS = {'neutron': 1, 'photon': 2, 'electron': 3, 'positron': 4}

class FilterMeta(ABCMeta):
    def __new__(cls, name, bases, namespace, **kwargs):
        # Check the class name.
        if not name.endswith('Filter'):
            raise ValueError("All filter class names must end with 'Filter'")

        # Create a 'short_name' attribute that removes the 'Filter' suffix.
        namespace['short_name'] = name[:-6]

        # Subclass methods can sort of inherit the docstring of parent class
        # methods.  If a function is defined without a docstring, most (all?)
        # Python interpreters will search through the parent classes to see if
        # there is a docstring for a function with the same name, and they will
        # use that docstring.  However, Sphinx does not have that functionality.
        # This chunk of code handles this docstring inheritance manually so that
        # the autodocumentation will pick it up.
        if name != 'Filter':
            # Look for newly-defined functions that were also in Filter.
            for func_name in namespace:
                if func_name in Filter.__dict__:
                    # Inherit the docstring from Filter if not defined.
                    if isinstance(namespace[func_name],
                                  (classmethod, staticmethod)):
                        new_doc = namespace[func_name].__func__.__doc__
                        old_doc = Filter.__dict__[func_name].__func__.__doc__
                        if new_doc is None and old_doc is not None:
                            namespace[func_name].__func__.__doc__ = old_doc
                    else:
                        new_doc = namespace[func_name].__doc__
                        old_doc = Filter.__dict__[func_name].__doc__
                        if new_doc is None and old_doc is not None:
                            namespace[func_name].__doc__ = old_doc

        # Make the class.
        return super().__new__(cls, name, bases, namespace, **kwargs)


class Filter(IDManagerMixin, metaclass=FilterMeta):
    """Tally modifier that describes phase-space and other characteristics.

    Parameters
    ----------
    bins : Integral or Iterable of Integral or Iterable of Real
        The bins for the filter. This takes on different meaning for different
        filters. See the docstrings for sublcasses of this filter or the online
        documentation for more details.
    filter_id : int
        Unique identifier for the filter

    Attributes
    ----------
    bins : Integral or Iterable of Integral or Iterable of Real
        The bins for the filter
    id : int
        Unique identifier for the filter
    num_bins : Integral
        The number of filter bins

    """

    next_id = 1
    used_ids = set()

    def __init__(self, bins, filter_id=None):
        self.bins = bins
        self.id = filter_id

    def __eq__(self, other):
        if type(self) is not type(other):
            return False
        elif len(self.bins) != len(other.bins):
            return False
        else:
            return np.allclose(self.bins, other.bins)

    def __ne__(self, other):
        return not self == other

    def __gt__(self, other):
        if type(self) is not type(other):
            if self.short_name in _FILTER_TYPES and \
                other.short_name in _FILTER_TYPES:
                delta = _FILTER_TYPES.index(self.short_name) - \
                        _FILTER_TYPES.index(other.short_name)
                return delta > 0
            else:
                return False
        else:
            return max(self.bins) > max(other.bins)

    def __lt__(self, other):
        return not self > other

    def __hash__(self):
        string = type(self).__name__ + '\n'
        string += '{: <16}=\t{}\n'.format('\tBins', self.bins)
        return hash(string)

    def __repr__(self):
        string = type(self).__name__ + '\n'
        string += '{: <16}=\t{}\n'.format('\tBins', self.bins)
        string += '{: <16}=\t{}\n'.format('\tID', self.id)
        return string

    @classmethod
    def _recursive_subclasses(cls):
        """Return all subclasses and their subclasses, etc."""
        all_subclasses = []

        for subclass in cls.__subclasses__():
            all_subclasses.append(subclass)
            all_subclasses.extend(subclass._recursive_subclasses())

        return all_subclasses

    @classmethod
    def from_hdf5(cls, group, **kwargs):
        """Construct a new Filter instance from HDF5 data.

        Parameters
        ----------
        group : h5py.Group
            HDF5 group to read from

        Keyword arguments
        -----------------
        meshes : dict
            Dictionary mapping integer IDs to openmc.Mesh objects.  Only used
            for openmc.MeshFilter objects.

        """

        filter_id = int(group.name.split('/')[-1].lstrip('filter '))

        # If the HDF5 'type' variable matches this class's short_name, then
        # there is no overriden from_hdf5 method.  Pass the bins to __init__.
        if group['type'].value.decode() == cls.short_name.lower():
            out = cls(group['bins'].value, filter_id=filter_id)
            out._num_bins = group['n_bins'].value
            return out

        # Search through all subclasses and find the one matching the HDF5
        # 'type'.  Call that class's from_hdf5 method.
        for subclass in cls._recursive_subclasses():
            if group['type'].value.decode() == subclass.short_name.lower():
                return subclass.from_hdf5(group, **kwargs)

        raise ValueError("Unrecognized Filter class: '"
                         + group['type'].value.decode() + "'")

    @property
    def bins(self):
        return self._bins

    @bins.setter
    def bins(self, bins):
        self.check_bins(bins)
        self._bins = bins

    @property
    def num_bins(self):
        return len(self.bins)

    def check_bins(self, bins):
        """Make sure given bins are valid for this filter.

        Raises
        ------
        TypeError
        ValueError

        """

        pass

    def to_xml_element(self):
        """Return XML Element representing the Filter.

        Returns
        -------
        element : xml.etree.ElementTree.Element
            XML element containing filter data

        """
        element = ET.Element('filter')
        element.set('id', str(self.id))
        element.set('type', self.short_name.lower())

        subelement = ET.SubElement(element, 'bins')
        subelement.text = ' '.join(str(b) for b in self.bins)

        return element

    def can_merge(self, other):
        """Determine if filter can be merged with another.

        Parameters
        ----------
        other : openmc.Filter
            Filter to compare with

        Returns
        -------
        bool
            Whether the filter can be merged

        """
        return type(self) is type(other)

    def merge(self, other):
        """Merge this filter with another.

        Parameters
        ----------
        other : openmc.Filter
            Filter to merge with

        Returns
        -------
        merged_filter : openmc.Filter
            Filter resulting from the merge

        """

        if not self.can_merge(other):
            msg = 'Unable to merge "{0}" with "{1}" '.format(
                type(self), type(other))
            raise ValueError(msg)

        # Merge unique filter bins
        merged_bins = np.concatenate((self.bins, other.bins))
        merged_bins = np.unique(merged_bins)

        # Create a new filter with these bins and a new auto-generated ID
        return type(self)(merged_bins)

    def is_subset(self, other):
        """Determine if another filter is a subset of this filter.

        If all of the bins in the other filter are included as bins in this
        filter, then it is a subset of this filter.

        Parameters
        ----------
        other : openmc.Filter
            The filter to query as a subset of this filter

        Returns
        -------
        bool
            Whether or not the other filter is a subset of this filter

        """

        if type(self) is not type(other):
            return False

        for bin in other.bins:
            if bin not in self.bins:
                return False

        return True

    def get_bin_index(self, filter_bin):
        """Returns the index in the Filter for some bin.

        Parameters
        ----------
        filter_bin : int or tuple
            The bin is the integer ID for 'material', 'surface', 'cell',
            'cellborn', and 'universe' Filters. The bin is an integer for the
            cell instance ID for 'distribcell' Filters. The bin is a 2-tuple of
            floats for 'energy' and 'energyout' filters corresponding to the
            energy boundaries of the bin of interest. The bin is an (x,y,z)
            3-tuple for 'mesh' filters corresponding to the mesh cell of
            interest.

        Returns
        -------
        filter_index : int
             The index in the Tally data array for this filter bin.

        """

        if filter_bin not in self.bins:
            msg = 'Unable to get the bin index for Filter since "{0}" ' \
                  'is not one of the bins'.format(filter_bin)
            raise ValueError(msg)

        if isinstance(self.bins, np.ndarray):
            return np.where(self.bins == filter_bin)[0][0]
        else:
            return self.bins.index(filter_bin)

    def get_pandas_dataframe(self, data_size, stride, **kwargs):
        """Builds a Pandas DataFrame for the Filter's bins.

        This method constructs a Pandas DataFrame object for the filter with
        columns annotated by filter bin information. This is a helper method for
        :meth:`Tally.get_pandas_dataframe`.

        Parameters
        ----------
        data_size : int
            The total number of bins in the tally corresponding to this filter
        stride : int
            Stride in memory for the filter

        Keyword arguments
        -----------------
        paths : bool
            Only used for DistribcellFilter.  If True (default), expand
            distribcell indices into multi-index columns describing the path
            to that distribcell through the CSG tree.  NOTE: This option assumes
            that all distribcell paths are of the same length and do not have
            the same universes and cells but different lattice cell indices.

        Returns
        -------
        pandas.DataFrame
            A Pandas DataFrame with columns of strings that characterize the
            filter's bins. The number of rows in the DataFrame is the same as
            the total number of bins in the corresponding tally, with the filter
            bin appropriately tiled to map to the corresponding tally bins.

        See also
        --------
        Tally.get_pandas_dataframe(), CrossFilter.get_pandas_dataframe()

        """
        # Initialize Pandas DataFrame
        df = pd.DataFrame()

        filter_bins = np.repeat(self.bins, stride)
        tile_factor = data_size // len(filter_bins)
        filter_bins = np.tile(filter_bins, tile_factor)
        df = pd.concat([df, pd.DataFrame(
            {self.short_name.lower(): filter_bins})])

        return df


class WithIDFilter(Filter):
    """Abstract parent for filters of types with IDs (Cell, Material, etc.)."""
    def __init__(self, bins, filter_id=None):
        bins = np.atleast_1d(bins)

        # Make sure bins are either integers or appropriate objects
        cv.check_iterable_type('filter bins', bins,
                               (Integral, self.expected_type))

        # Extract ID values
        bins = np.array([b if isinstance(b, Integral) else b.id
                         for b in bins])
        self.bins = bins
        self.id = filter_id

    def check_bins(self, bins):
        # Check the bin values.
        for edge in bins:
            cv.check_greater_than('filter bin', edge, 0, equality=True)


class UniverseFilter(WithIDFilter):
    """Bins tally event locations based on the Universe they occured in.

    Parameters
    ----------
    bins : openmc.Universe, int, or iterable thereof
        The Universes to tally. Either openmc.Universe objects or their
        Integral ID numbers can be used.
    filter_id : int
        Unique identifier for the filter

    Attributes
    ----------
    bins : Iterable of Integral
        openmc.Universe IDs.
    id : int
        Unique identifier for the filter
    num_bins : Integral
        The number of filter bins

    """
    expected_type = Universe


class MaterialFilter(WithIDFilter):
    """Bins tally event locations based on the Material they occured in.

    Parameters
    ----------
    bins : openmc.Material, Integral, or iterable thereof
        The Materials to tally. Either openmc.Material objects or their
        Integral ID numbers can be used.
    filter_id : int
        Unique identifier for the filter

    Attributes
    ----------
    bins : Iterable of Integral
        openmc.Material IDs.
    id : int
        Unique identifier for the filter
    num_bins : Integral
        The number of filter bins

    """
    expected_type = Material


class ParticleFilter(WithIDFilter):
    """Bins tally event locations based on the Particle type.

    Parameters
    ----------
    bins : Str, Integral, or iterable thereof
        The Particles to tally. Either str with particle type or their
        Integral ID numbers can be used with IDs listed in _PARTICLE_IDS.
    filter_id : int
        Unique identifier for the filter

    Attributes
    ----------
    bins : Iterable of Integral
        openmc.Material IDs.
    id : int
        Unique identifier for the filter
    num_bins : Integral
        The number of filter bins
    stride : Integral
        The number of filter, nuclide and score bins within each of this
        filter's bins.

    """
    @property
    def bins(self):
        return self._bins

    @bins.setter
    def bins(self, bins):
        bins = np.atleast_1d(bins)
        cv.check_iterable_type('filter bins', bins, (Integral, str))
        for edge in bins:
            if isinstance(edge, Integral):
                cv.check_value('filter bin', edge, _PARTICLE_IDS.values())
            else:
                cv.check_value('filter bin', edge, _PARTICLE_IDS.keys())
        bins = np.atleast_1d([b if isinstance(b, Integral) else _PARTICLE_IDS[b]
                              for b in bins])
        self._bins = bins


class CellFilter(WithIDFilter):
    """Bins tally event locations based on the Cell they occured in.

    Parameters
    ----------
    bins : openmc.Cell, int, or iterable thereof
        The cells to tally. Either openmc.Cell objects or their ID numbers can
        be used.
    filter_id : int
        Unique identifier for the filter

    Attributes
    ----------
    bins : Iterable of Integral
        openmc.Cell IDs.
    id : int
        Unique identifier for the filter
    num_bins : Integral
        The number of filter bins

    """
    expected_type = Cell


class CellFromFilter(WithIDFilter):
    """Bins tally on which Cell the neutron came from.

    Parameters
    ----------
    bins : openmc.Cell, Integral, or iterable thereof
        The Cell(s) to tally. Either openmc.Cell objects or their
        Integral ID numbers can be used.
    filter_id : int
        Unique identifier for the filter

    Attributes
    ----------
    bins : Integral or Iterable of Integral
        openmc.Cell IDs.
    id : int
        Unique identifier for the filter
    num_bins : Integral
        The number of filter bins

    """
    expected_type = Cell


class CellbornFilter(WithIDFilter):
    """Bins tally events based on which Cell the neutron was born in.

    Parameters
    ----------
    bins : openmc.Cell, Integral, or iterable thereof
        The birth Cells to tally. Either openmc.Cell objects or their
        Integral ID numbers can be used.
    filter_id : int
        Unique identifier for the filter

    Attributes
    ----------
    bins : Iterable of Integral
        openmc.Cell IDs.
    id : int
        Unique identifier for the filter
    num_bins : Integral
        The number of filter bins

    """
    expected_type = Cell


class SurfaceFilter(WithIDFilter):
    """Filters particles by surface crossing

    Parameters
    ----------
    bins : openmc.Surface, int, or iterable of Integral
        The surfaces to tally over. Either openmc.Surface objects or their ID
        numbers can be used.
    filter_id : int
        Unique identifier for the filter

    Attributes
    ----------
    bins : Iterable of Integral
        The surfaces to tally over. Either openmc.Surface objects or their ID
        numbers can be used.
    id : int
        Unique identifier for the filter
    num_bins : Integral
        The number of filter bins

    """
    expected_type = Surface


class MeshFilter(Filter):
    """Bins tally event locations onto a regular, rectangular mesh.

    Parameters
    ----------
    mesh : openmc.Mesh
        The Mesh object that events will be tallied onto
    filter_id : int
        Unique identifier for the filter

    Attributes
    ----------
    mesh : openmc.Mesh
        The Mesh object that events will be tallied onto
    id : int
        Unique identifier for the filter
    bins : list of tuple
        A list of mesh indices for each filter bin, e.g. [(1, 1, 1), (2, 1, 1),
        ...]
    num_bins : Integral
        The number of filter bins

    """

    def __init__(self, mesh, filter_id=None):
        self.mesh = mesh
        self.id = filter_id

    def __repr__(self):
        string = type(self).__name__ + '\n'
        string += '{: <16}=\t{}\n'.format('\tMesh ID', self.mesh.id)
        string += '{: <16}=\t{}\n'.format('\tID', self.id)
        return string

    @classmethod
    def from_hdf5(cls, group, **kwargs):
        if group['type'].value.decode() != cls.short_name.lower():
            raise ValueError("Expected HDF5 data for filter type '"
                             + cls.short_name.lower() + "' but got '"
                             + group['type'].value.decode() + " instead")

        if 'meshes' not in kwargs:
            raise ValueError(cls.__name__ + " requires a 'meshes' keyword "
                             "argument.")

        mesh_id = group['bins'].value
        mesh_obj = kwargs['meshes'][mesh_id]
        filter_id = int(group.name.split('/')[-1].lstrip('filter '))

        out = cls(mesh_obj, filter_id=filter_id)

        return out

    @property
    def mesh(self):
        return self._mesh

    @mesh.setter
    def mesh(self, mesh):
        cv.check_type('filter mesh', mesh, openmc.Mesh)
        self._mesh = mesh
        self.bins = list(mesh.indices)

    def can_merge(self, other):
        # Mesh filters cannot have more than one bin
        return False

    def get_pandas_dataframe(self, data_size, stride, **kwargs):
        """Builds a Pandas DataFrame for the Filter's bins.

        This method constructs a Pandas DataFrame object for the filter with
        columns annotated by filter bin information. This is a helper method for
        :meth:`Tally.get_pandas_dataframe`.

        Parameters
        ----------
        data_size : int
            The total number of bins in the tally corresponding to this filter
        stride : int
            Stride in memory for the filter

        Returns
        -------
        pandas.DataFrame
            A Pandas DataFrame with three columns describing the x,y,z mesh
            cell indices corresponding to each filter bin.  The number of rows
            in the DataFrame is the same as the total number of bins in the
            corresponding tally, with the filter bin appropriately tiled to map
            to the corresponding tally bins.

        See also
        --------
        Tally.get_pandas_dataframe(), CrossFilter.get_pandas_dataframe()

        """
        # Initialize Pandas DataFrame
        df = pd.DataFrame()

        # Initialize dictionary to build Pandas Multi-index column
        filter_dict = {}

        # Append Mesh ID as outermost index of multi-index
        mesh_key = 'mesh {}'.format(self.mesh.id)

        # Find mesh dimensions - use 3D indices for simplicity
        n_dim = len(self.mesh.dimension)
        if n_dim == 3:
            nx, ny, nz = self.mesh.dimension
        elif n_dim == 2:
            nx, ny = self.mesh.dimension
            nz = 1
        else:
            nx = self.mesh.dimension
            ny = nz = 1

        # Generate multi-index sub-column for x-axis
        filter_bins = np.arange(1, nx + 1)
        repeat_factor = stride
        filter_bins = np.repeat(filter_bins, repeat_factor)
        tile_factor = data_size // len(filter_bins)
        filter_bins = np.tile(filter_bins, tile_factor)
        filter_dict[(mesh_key, 'x')] = filter_bins

        # Generate multi-index sub-column for y-axis
        filter_bins = np.arange(1, ny + 1)
        repeat_factor = nx * stride
        filter_bins = np.repeat(filter_bins, repeat_factor)
        tile_factor = data_size // len(filter_bins)
        filter_bins = np.tile(filter_bins, tile_factor)
        filter_dict[(mesh_key, 'y')] = filter_bins

        # Generate multi-index sub-column for z-axis
        filter_bins = np.arange(1, nz + 1)
        repeat_factor = nx * ny * stride
        filter_bins = np.repeat(filter_bins, repeat_factor)
        tile_factor = data_size // len(filter_bins)
        filter_bins = np.tile(filter_bins, tile_factor)
        filter_dict[(mesh_key, 'z')] = filter_bins

        # Initialize a Pandas DataFrame from the mesh dictionary
        df = pd.concat([df, pd.DataFrame(filter_dict)])

        return df

    def to_xml_element(self):
        """Return XML Element representing the Filter.

        Returns
        -------
        element : xml.etree.ElementTree.Element
            XML element containing filter data

        """
        element = super().to_xml_element()
        element[0].text = str(self.mesh.id)
        return element


class MeshSurfaceFilter(MeshFilter):
    """Filter events by surface crossings on a regular, rectangular mesh.

    Parameters
    ----------
    mesh : openmc.Mesh
        The Mesh object that events will be tallied onto
    filter_id : int
        Unique identifier for the filter

    Attributes
    ----------
    bins : Integral
        The Mesh ID
    mesh : openmc.Mesh
        The Mesh object that events will be tallied onto
    id : int
        Unique identifier for the filter
    bins : list of tuple

        A list of mesh indices / surfaces for each filter bin, e.g. [(1, 1,
        'x-min out'), (1, 1, 'x-min in'), ...]

    num_bins : Integral
        The number of filter bins

    """

    @MeshFilter.mesh.setter
    def mesh(self, mesh):
        cv.check_type('filter mesh', mesh, openmc.Mesh)
        self._mesh = mesh

        # Take the product of mesh indices and current names
        n_dim = len(mesh.dimension)
        self.bins = [mesh_tuple + (surf,) for mesh_tuple, surf in
                     product(mesh.indices, _CURRENT_NAMES[:4*n_dim])]

    def get_pandas_dataframe(self, data_size, stride, **kwargs):
        """Builds a Pandas DataFrame for the Filter's bins.

        This method constructs a Pandas DataFrame object for the filter with
        columns annotated by filter bin information. This is a helper method for
        :meth:`Tally.get_pandas_dataframe`.

        Parameters
        ----------
        data_size : int
            The total number of bins in the tally corresponding to this filter
        stride : int
            Stride in memory for the filter

        Returns
        -------
        pandas.DataFrame
            A Pandas DataFrame with three columns describing the x,y,z mesh
            cell indices corresponding to each filter bin.  The number of rows
            in the DataFrame is the same as the total number of bins in the
            corresponding tally, with the filter bin appropriately tiled to map
            to the corresponding tally bins.

        See also
        --------
        Tally.get_pandas_dataframe(), CrossFilter.get_pandas_dataframe()

        """
        # Initialize Pandas DataFrame
        df = pd.DataFrame()

        # Initialize dictionary to build Pandas Multi-index column
        filter_dict = {}

        # Append Mesh ID as outermost index of multi-index
        mesh_key = 'mesh {}'.format(self.mesh.id)

        # Find mesh dimensions - use 3D indices for simplicity
        if len(self.mesh.dimension) == 3:
            nx, ny, nz = self.mesh.dimension
        elif len(self.mesh.dimension) == 2:
            nx, ny = self.mesh.dimension
            nz = 1
        else:
            nx = self.mesh.dimension
            ny = nz = 1

        # Generate multi-index sub-column for x-axis
        filter_bins = np.arange(1, nx + 1)
        repeat_factor = 12 * stride
        filter_bins = np.repeat(filter_bins, repeat_factor)
        tile_factor = data_size // len(filter_bins)
        filter_bins = np.tile(filter_bins, tile_factor)
        filter_dict[(mesh_key, 'x')] = filter_bins

        # Generate multi-index sub-column for y-axis
        filter_bins = np.arange(1, ny + 1)
        repeat_factor = 12 * nx * stride
        filter_bins = np.repeat(filter_bins, repeat_factor)
        tile_factor = data_size // len(filter_bins)
        filter_bins = np.tile(filter_bins, tile_factor)
        filter_dict[(mesh_key, 'y')] = filter_bins

        # Generate multi-index sub-column for z-axis
        filter_bins = np.arange(1, nz + 1)
        repeat_factor = 12 * nx * ny * stride
        filter_bins = np.repeat(filter_bins, repeat_factor)
        tile_factor = data_size // len(filter_bins)
        filter_bins = np.tile(filter_bins, tile_factor)
        filter_dict[(mesh_key, 'z')] = filter_bins

        # Generate multi-index sub-column for surface
        repeat_factor = stride
        filter_bins = np.repeat(_CURRENT_NAMES, repeat_factor)
        tile_factor = data_size // len(filter_bins)
        filter_bins = np.tile(filter_bins, tile_factor)
        filter_dict[(mesh_key, 'surf')] = filter_bins

        # Initialize a Pandas DataFrame from the mesh dictionary
        return pd.concat([df, pd.DataFrame(filter_dict)])


class RealFilter(Filter):
    """Tally modifier that describes phase-space and other characteristics

    Parameters
    ----------
    values : iterable of float
        A list of values for which each successive pair constitutes a range of
        values for a single bin
    filter_id : int
        Unique identifier for the filter

    Attributes
    ----------
    values : numpy.ndarray
        An array of values for which each successive pair constitutes a range of
        values for a single bin
    id : int
        Unique identifier for the filter
    bins : numpy.ndarray
        An array of shape (N, 2) where each row is a pair of values indicating a
        filter bin range
    num_bins : int
        The number of filter bins

    """
    def __init__(self, values, filter_id=None):
        self.values = np.asarray(values)
        self.bins = np.vstack((self.values[:-1], self.values[1:])).T
        self.id = filter_id

    def __gt__(self, other):
        if type(self) is type(other):
            # Compare largest/smallest bin edges in filters
            # This logic is used when merging tallies with real filters
            return self.values[0] >= other.values[-1]
        else:
            return super().__gt__(other)

    def __repr__(self):
        string = type(self).__name__ + '\n'
        string += '{: <16}=\t{}\n'.format('\tValues', self.values)
        string += '{: <16}=\t{}\n'.format('\tID', self.id)
        return string

    @Filter.bins.setter
    def bins(self, bins):
        Filter.bins.__set__(self, np.asarray(bins))

    def check_bins(self, bins):
        for v0, v1 in bins:
            # Values should be real
            cv.check_type('filter value', v0, Real)
            cv.check_type('filter value', v1, Real)

            # Make sure that each tuple has values that are increasing
            if v1 < v0:
                raise ValueError('Values {} and {} appear to be out of order'
                                 .format(v0, v1))

        for pair0, pair1 in zip(bins[:-1], bins[1:]):
            # Successive pairs should be ordered
            if pair1[1] < pair0[1]:
                raise ValueError('Values {} and {} appear to be out of order'
                                 .format(pair1[1], pair0[1]))

    def can_merge(self, other):
        if type(self) is not type(other):
            return False

        if self.bins[0, 0] == other.bins[-1][1]:
            # This low edge coincides with other's high edge
            return True
        elif self.bins[-1][1] == other.bins[0, 0]:
            # This high edge coincides with other's low edge
            return True
        else:
            return False

    def merge(self, other):
        if not self.can_merge(other):
            msg = 'Unable to merge "{0}" with "{1}" ' \
                  'filters'.format(type(self), type(other))
            raise ValueError(msg)

        # Merge unique filter bins
        merged_values = np.concatenate((self.values, other.values))
        merged_values = np.unique(merged_values)

        # Create a new filter with these bins and a new auto-generated ID
        return type(self)(sorted(merged_values))

    def is_subset(self, other):
        """Determine if another filter is a subset of this filter.

        If all of the bins in the other filter are included as bins in this
        filter, then it is a subset of this filter.

        Parameters
        ----------
        other : openmc.Filter
            The filter to query as a subset of this filter

        Returns
        -------
        bool
            Whether or not the other filter is a subset of this filter

        """

        if type(self) is not type(other):
            return False
        elif self.num_bins != other.num_bins:
            return False
        else:
            return np.allclose(self.values, other.values)

    def get_bin_index(self, filter_bin):
        i = np.where(self.bins[:, 1] == filter_bin[1])[0]
        if len(i) == 0:
            msg = 'Unable to get the bin index for Filter since "{0}" ' \
                  'is not one of the bins'.format(filter_bin)
            raise ValueError(msg)
        else:
            return i[0]

    def get_pandas_dataframe(self, data_size, stride, **kwargs):
        """Builds a Pandas DataFrame for the Filter's bins.

        This method constructs a Pandas DataFrame object for the filter with
        columns annotated by filter bin information. This is a helper method for
        :meth:`Tally.get_pandas_dataframe`.

        Parameters
        ----------
        data_size : int
            The total number of bins in the tally corresponding to this filter
        stride : int
            Stride in memory for the filter

        Returns
        -------
        pandas.DataFrame
            A Pandas DataFrame with one column of the lower energy bound and one
            column of upper energy bound for each filter bin.  The number of
            rows in the DataFrame is the same as the total number of bins in the
            corresponding tally, with the filter bin appropriately tiled to map
            to the corresponding tally bins.

        See also
        --------
        Tally.get_pandas_dataframe(), CrossFilter.get_pandas_dataframe()

        """
        # Initialize Pandas DataFrame
        df = pd.DataFrame()

        # Extract the lower and upper energy bounds, then repeat and tile
        # them as necessary to account for other filters.
        lo_bins = np.repeat(self.bins[:, 0], stride)
        hi_bins = np.repeat(self.bins[:, 1], stride)
        tile_factor = data_size // len(lo_bins)
        lo_bins = np.tile(lo_bins, tile_factor)
        hi_bins = np.tile(hi_bins, tile_factor)

        # Add the new energy columns to the DataFrame.
        if hasattr(self, 'units'):
            units = ' [{}]'.format(self.units)
        else:
            units = ''

        df.loc[:, self.short_name.lower() + ' low' + units] = lo_bins
        df.loc[:, self.short_name.lower() + ' high' + units] = hi_bins

        return df

    def to_xml_element(self):
        """Return XML Element representing the Filter.

        Returns
        -------
        element : xml.etree.ElementTree.Element
            XML element containing filter data

        """
        element = super().to_xml_element()
        element[0].text = ' '.join(str(x) for x in self.values)
        return element


class EnergyFilter(RealFilter):
    """Bins tally events based on incident particle energy.

    Parameters
    ----------
    values : Iterable of Real
        A list of values for which each successive pair constitutes a range of
        energies in [eV] for a single bin
    filter_id : int
        Unique identifier for the filter

    Attributes
    ----------
    values : numpy.ndarray
        An array of values for which each successive pair constitutes a range of
        energies in [eV] for a single bin
    id : int
        Unique identifier for the filter
    bins : numpy.ndarray
        An array of shape (N, 2) where each row is a pair of energies in [eV]
        for a single filter bin
    num_bins : int
        The number of filter bins

    """
    units = 'eV'

    def get_bin_index(self, filter_bin):
        # Use lower energy bound to find index for RealFilters
        deltas = np.abs(self.bins[:, 1] - filter_bin[1]) / filter_bin[1]
        min_delta = np.min(deltas)
        if min_delta < 1E-3:
            return deltas.argmin()
        else:
            msg = 'Unable to get the bin index for Filter since "{0}" ' \
                  'is not one of the bins'.format(filter_bin)
            raise ValueError(msg)

    def check_bins(self, bins):
        super().check_bins(bins)
        for v0, v1 in bins:
            cv.check_greater_than('filter value', v0, 0., equality=True)
            cv.check_greater_than('filter value', v1, 0., equality=True)


class EnergyoutFilter(EnergyFilter):
    """Bins tally events based on outgoing particle energy.

    Parameters
    ----------
    values : Iterable of Real
        A list of values for which each successive pair constitutes a range of
        energies in [eV] for a single bin
    filter_id : int
        Unique identifier for the filter

    Attributes
    ----------
    values : numpy.ndarray
        An array of values for which each successive pair constitutes a range of
        energies in [eV] for a single bin
    id : int
        Unique identifier for the filter
    bins : numpy.ndarray
        An array of shape (N, 2) where each row is a pair of energies in [eV]
        for a single filter bin
    num_bins : int
        The number of filter bins

    """


def _path_to_levels(path):
    """Convert distribcell path to list of levels

    Parameters
    ----------
    path : str
        Distribcell path

    Returns
    -------
    list
        List of levels in path

    """
    # Split path into universes/cells/lattices
    path_items = path.split('->')

    # Pair together universe and cell information from the same level
    idx = [i for i, item in enumerate(path_items) if item.startswith('u')]
    for i in reversed(idx):
        univ_id = int(path_items.pop(i)[1:])
        cell_id = int(path_items.pop(i)[1:])
        path_items.insert(i, ('universe', univ_id, cell_id))

    # Reformat lattice into tuple
    idx = [i for i, item in enumerate(path_items) if isinstance(item, str)]
    for i in idx:
        item = path_items.pop(i)[1:-1]
        lat_id, lat_xyz = item.split('(')
        lat_id = int(lat_id)
        lat_xyz = tuple(int(x) for x in lat_xyz.split(','))
        path_items.insert(i, ('lattice', lat_id, lat_xyz))

    return path_items


class DistribcellFilter(Filter):
    """Bins tally event locations on instances of repeated cells.

    Parameters
    ----------
    cell : openmc.Cell or Integral
        The distributed cell to tally. Either an openmc.Cell or an Integral
        cell ID number can be used.
    filter_id : int
        Unique identifier for the filter

    Attributes
    ----------
    bins : Iterable of Integral
        An iterable with one element---the ID of the distributed Cell.
    id : int
        Unique identifier for the filter
    num_bins : int
        The number of filter bins
    paths : list of str
        The paths traversed through the CSG tree to reach each distribcell
        instance (for 'distribcell' filters only)

    """

    def __init__(self, cell, filter_id=None):
        self._paths = None
        super().__init__(cell, filter_id)

    @classmethod
    def from_hdf5(cls, group, **kwargs):
        if group['type'].value.decode() != cls.short_name.lower():
            raise ValueError("Expected HDF5 data for filter type '"
                             + cls.short_name.lower() + "' but got '"
                             + group['type'].value.decode() + " instead")

        filter_id = int(group.name.split('/')[-1].lstrip('filter '))

        out = cls(group['bins'].value, filter_id=filter_id)
        out._num_bins = group['n_bins'].value

        return out

    @property
    def num_bins(self):
        # Need to handle number of bins carefully -- for distribcell tallies, we
        # need to know how many instances of the cell there are
        return self._num_bins

    @property
    def paths(self):
        return self._paths

    @Filter.bins.setter
    def bins(self, bins):
        # Format the bins as a 1D numpy array.
        bins = np.atleast_1d(bins)

        # Make sure there is only 1 bin.
        if not len(bins) == 1:
            msg = 'Unable to add bins "{0}" to a DistribcellFilter since ' \
                  'only a single distribcell can be used per tally'.format(bins)
            raise ValueError(msg)

        # Check the type and extract the id, if necessary.
        cv.check_type('distribcell bin', bins[0], (Integral, openmc.Cell))
        if isinstance(bins[0], openmc.Cell):
            bins = np.atleast_1d(bins[0].id)

        self._bins = bins

    @paths.setter
    def paths(self, paths):
        cv.check_iterable_type('paths', paths, str)
        self._paths = paths

    def can_merge(self, other):
        # Distribcell filters cannot have more than one bin
        return False

    def get_bin_index(self, filter_bin):
        # Filter bins for distribcells are indices of each unique placement of
        # the Cell in the Geometry (consecutive integers starting at 0).
        return filter_bin

    def get_pandas_dataframe(self, data_size, stride, **kwargs):
        """Builds a Pandas DataFrame for the Filter's bins.

        This method constructs a Pandas DataFrame object for the filter with
        columns annotated by filter bin information. This is a helper method for
        :meth:`Tally.get_pandas_dataframe`.

        Parameters
        ----------
        data_size : int
            The total number of bins in the tally corresponding to this filter
        stride : int
            Stride in memory for the filter

        Keyword arguments
        -----------------
        paths : bool
            If True (default), expand distribcell indices into multi-index
            columns describing the path to that distribcell through the CSG
            tree.  NOTE: This option assumes that all distribcell paths are of
            the same length and do not have the same universes and cells but
            different lattice cell indices.

        Returns
        -------
        pandas.DataFrame
            A Pandas DataFrame with columns describing distributed cells.  The
            for will be either:

            1. a single column with the cell instance IDs (without summary info)
            2. separate columns for the cell IDs, universe IDs, and lattice IDs
               and x,y,z cell indices corresponding to each (distribcell paths).

            The number of rows in the DataFrame is the same as the total number
            of bins in the corresponding tally, with the filter bin
            appropriately tiled to map to the corresponding tally bins.

        See also
        --------
        Tally.get_pandas_dataframe(), CrossFilter.get_pandas_dataframe()

        """
        # Initialize Pandas DataFrame
        df = pd.DataFrame()

        level_df = None

        paths = kwargs.setdefault('paths', True)

        # Create Pandas Multi-index columns for each level in CSG tree
        if paths:

            # Distribcell paths require linked metadata from the Summary
            if self.paths is None:
                msg = 'Unable to construct distribcell paths since ' \
                      'the Summary is not linked to the StatePoint'
                raise ValueError(msg)

            # Make copy of array of distribcell paths to use in
            # Pandas Multi-index column construction
            num_offsets = len(self.paths)
            paths = [_path_to_levels(p) for p in self.paths]

            # Loop over CSG levels in the distribcell paths
            num_levels = len(paths[0])
            for i_level in range(num_levels):
                # Use level key as first index in Pandas Multi-index column
                level_key = 'level {}'.format(i_level + 1)

                # Create a dictionary for this level for Pandas Multi-index
                level_dict = OrderedDict()

                # Use the first distribcell path to determine if level
                # is a universe/cell or lattice level
                path = paths[0]
                if path[i_level][0] == 'lattice':
                    # Initialize prefix Multi-index keys
                    lat_id_key = (level_key, 'lat', 'id')
                    lat_x_key = (level_key, 'lat', 'x')
                    lat_y_key = (level_key, 'lat', 'y')
                    lat_z_key = (level_key, 'lat', 'z')

                    # Allocate NumPy arrays for each CSG level and
                    # each Multi-index column in the DataFrame
                    level_dict[lat_id_key] = np.empty(num_offsets)
                    level_dict[lat_x_key] = np.empty(num_offsets)
                    level_dict[lat_y_key] = np.empty(num_offsets)
                    if len(path[i_level][2]) == 3:
                        level_dict[lat_z_key] = np.empty(num_offsets)

                else:
                    # Initialize prefix Multi-index keys
                    univ_key = (level_key, 'univ', 'id')
                    cell_key = (level_key, 'cell', 'id')

                    # Allocate NumPy arrays for each CSG level and
                    # each Multi-index column in the DataFrame
                    level_dict[univ_key] = np.empty(num_offsets)
                    level_dict[cell_key] = np.empty(num_offsets)

                # Populate Multi-index arrays with all distribcell paths
                for i, path in enumerate(paths):

                    level = path[i_level]
                    if level[0] == 'lattice':
                        # Assign entry to Lattice Multi-index column
                        level_dict[lat_id_key][i] = level[1]
                        level_dict[lat_x_key][i] = level[2][0]
                        level_dict[lat_y_key][i] = level[2][1]
                        if len(level[2]) == 3:
                            level_dict[lat_z_key][i] = level[2][2]

                    else:
                        # Assign entry to Universe, Cell Multi-index columns
                        level_dict[univ_key][i] = level[1]
                        level_dict[cell_key][i] = level[2]

                # Tile the Multi-index columns
                for level_key, level_bins in level_dict.items():
                    level_bins = np.repeat(level_bins, stride)
                    tile_factor = data_size // len(level_bins)
                    level_bins = np.tile(level_bins, tile_factor)
                    level_dict[level_key] = level_bins

                # Initialize a Pandas DataFrame from the level dictionary
                if level_df is None:
                    level_df = pd.DataFrame(level_dict)
                else:
                    level_df = pd.concat([level_df, pd.DataFrame(level_dict)],
                                         axis=1)

        # Create DataFrame column for distribcell instance IDs
        # NOTE: This is performed regardless of whether the user
        # requests Summary geometric information
        filter_bins = np.arange(self.num_bins)
        filter_bins = np.repeat(filter_bins, stride)
        tile_factor = data_size // len(filter_bins)
        filter_bins = np.tile(filter_bins, tile_factor)
        df = pd.DataFrame({self.short_name.lower() : filter_bins})

        # Concatenate with DataFrame of distribcell instance IDs
        if level_df is not None:
            level_df = level_df.dropna(axis=1, how='all')
            level_df = level_df.astype(np.int)
            df = pd.concat([level_df, df], axis=1)

        return df


class MuFilter(RealFilter):
    """Bins tally events based on particle scattering angle.

    Parameters
    ----------
    values : int or Iterable of Real
        A grid of scattering angles which events will binned into. Values
        represent the cosine of the scattering angle. If an iterable is given,
        the values will be used explicitly as grid points. If a single int is
        given, the range [-1, 1] will be divided up equally into that number of
        bins.
    filter_id : int
        Unique identifier for the filter

    Attributes
    ----------
    values : numpy.ndarray
        An array of values for which each successive pair constitutes a range of
        scattering angle cosines for a single bin
    id : int
        Unique identifier for the filter
    bins : numpy.ndarray
        An array of shape (N, 2) where each row is a pair of scattering angle
        cosines for a single filter bin
    num_bins : Integral
        The number of filter bins

    """
    def __init__(self, values, filter_id=None):
        if isinstance(values, Integral):
            values = np.linspace(-1., 1., values + 1)
        super().__init__(values, filter_id)

    def check_bins(self, bins):
        super().check_bins(bins)
        for x in np.ravel(bins):
            if not np.isclose(x, -1.):
                cv.check_greater_than('filter value', x, -1., equality=True)
            if not np.isclose(x, 1.):
                cv.check_less_than('filter value', x, 1., equality=True)


class PolarFilter(RealFilter):
    """Bins tally events based on the incident particle's direction.

    Parameters
    ----------
    values : int or Iterable of Real
        A grid of polar angles which events will binned into. Values represent
        an angle in radians relative to the z-axis. If an iterable is given, the
        values will be used explicitly as grid points. If a single int is given,
        the range [0, pi] will be divided up equally into that number of bins.
    filter_id : int
        Unique identifier for the filter

    Attributes
    ----------
    values : numpy.ndarray
        An array of values for which each successive pair constitutes a range of
        polar angles in [rad] for a single bin
    id : int
        Unique identifier for the filter
    bins : numpy.ndarray
        An array of shape (N, 2) where each row is a pair of polar angles for a
        single filter bin
    id : int
        Unique identifier for the filter
    num_bins : Integral
        The number of filter bins

    """
    units = 'rad'

    def __init__(self, values, filter_id=None):
        if isinstance(values, Integral):
            values = np.linspace(0., np.pi, values + 1)
        super().__init__(values, filter_id)

    def check_bins(self, bins):
        super().check_bins(bins)
        for x in np.ravel(bins):
            if not np.isclose(x, 0.):
                cv.check_greater_than('filter value', x, 0., equality=True)
            if not np.isclose(x, np.pi):
                cv.check_less_than('filter value', x, np.pi, equality=True)


class AzimuthalFilter(RealFilter):
    """Bins tally events based on the incident particle's direction.

    Parameters
    ----------
    values : int or Iterable of Real
        A grid of azimuthal angles which events will binned into. Values
        represent an angle in radians relative to the x-axis and perpendicular
        to the z-axis. If an iterable is given, the values will be used
        explicitly as grid points. If a single int is given, the range
        [-pi, pi) will be divided up equally into that number of bins.
    filter_id : int
        Unique identifier for the filter

    Attributes
    ----------
    values : numpy.ndarray
        An array of values for which each successive pair constitutes a range of
        azimuthal angles in [rad] for a single bin
    id : int
        Unique identifier for the filter
    bins : numpy.ndarray
        An array of shape (N, 2) where each row is a pair of azimuthal angles
        for a single filter bin
    num_bins : Integral
        The number of filter bins

    """
    units = 'rad'

    def __init__(self, values, filter_id=None):
        if isinstance(values, Integral):
            values = np.linspace(-np.pi, np.pi, values + 1)
        super().__init__(values, filter_id)

    def check_bins(self, bins):
        super().check_bins(bins)
        for x in np.ravel(bins):
            if not np.isclose(x, -np.pi):
                cv.check_greater_than('filter value', x, -np.pi, equality=True)
            if not np.isclose(x, np.pi):
                cv.check_less_than('filter value', x, np.pi, equality=True)


class DelayedGroupFilter(Filter):
    """Bins fission events based on the produced neutron precursor groups.

    Parameters
    ----------
    bins : iterable of int
        The delayed neutron precursor groups.  For example, ENDF/B-VII.1 uses
        6 precursor groups so a tally with all groups will have bins =
        [1, 2, 3, 4, 5, 6].
    filter_id : int
        Unique identifier for the filter

    Attributes
    ----------
    bins : iterable of int
        The delayed neutron precursor groups.  For example, ENDF/B-VII.1 uses
        6 precursor groups so a tally with all groups will have bins =
        [1, 2, 3, 4, 5, 6].
    id : int
        Unique identifier for the filter
    num_bins : Integral
        The number of filter bins

    """
    def check_bins(self, bins):
        # Check the bin values.
        for g in bins:
            cv.check_greater_than('delayed group', g, 0)


class EnergyFunctionFilter(Filter):
    """Multiplies tally scores by an arbitrary function of incident energy.

    The arbitrary function is described by a piecewise linear-linear
    interpolation of energy and y values.  Values outside of the given energy
    range will be evaluated as zero.

    Parameters
    ----------
    energy : Iterable of Real
        A grid of energy values in [eV]
    y : iterable of Real
        A grid of interpolant values in [eV]
    filter_id : int
        Unique identifier for the filter

    Attributes
    ----------
    energy : Iterable of Real
        A grid of energy values in [eV]
    y : iterable of Real
        A grid of interpolant values in [eV]
    id : int
        Unique identifier for the filter
    num_bins : Integral
        The number of filter bins (always 1 for this filter)

    """

    def __init__(self, energy, y, filter_id=None):
        self.energy = energy
        self.y = y
        self.id = filter_id

    def __eq__(self, other):
        if type(self) is not type(other):
            return False
        elif not all(self.energy == other.energy):
            return False
        elif not all(self.y == other.y):
            return False
        else:
            return True

    def __gt__(self, other):
        if type(self) is not type(other):
            if self.short_name in _FILTER_TYPES and \
                other.short_name in _FILTER_TYPES:
                delta = _FILTER_TYPES.index(self.short_name) - \
                        _FILTER_TYPES.index(other.short_name)
                return delta > 0
            else:
                return False
        else:
            return False

    def __lt__(self, other):
        if type(self) is not type(other):
            if self.short_name in _FILTER_TYPES and \
                other.short_name in _FILTER_TYPES:
                delta = _FILTER_TYPES.index(self.short_name) - \
                        _FILTER_TYPES.index(other.short_name)
                return delta < 0
            else:
                return False
        else:
            return False

    def __hash__(self):
        string = type(self).__name__ + '\n'
        string += '{: <16}=\t{}\n'.format('\tEnergy', self.energy)
        string += '{: <16}=\t{}\n'.format('\tInterpolant', self.y)
        return hash(string)

    def __repr__(self):
        string = type(self).__name__ + '\n'
        string += '{: <16}=\t{}\n'.format('\tEnergy', self.energy)
        string += '{: <16}=\t{}\n'.format('\tInterpolant', self.y)
        string += '{: <16}=\t{}\n'.format('\tID', self.id)
        return string

    @classmethod
    def from_hdf5(cls, group, **kwargs):
        if group['type'].value.decode() != cls.short_name.lower():
            raise ValueError("Expected HDF5 data for filter type '"
                             + cls.short_name.lower() + "' but got '"
                             + group['type'].value.decode() + " instead")

        energy = group['energy'].value
        y = group['y'].value
        filter_id = int(group.name.split('/')[-1].lstrip('filter '))

        return cls(energy, y, filter_id=filter_id)

    @classmethod
    def from_tabulated1d(cls, tab1d):
        """Construct a filter from a Tabulated1D object.

        Parameters
        ----------
        tab1d : openmc.data.Tabulated1D
            A linear-linear Tabulated1D object with only a single interpolation
            region.

        Returns
        -------
        EnergyFunctionFilter

        """
        cv.check_type('EnergyFunctionFilter tab1d', tab1d,
                      openmc.data.Tabulated1D)
        if tab1d.n_regions > 1:
            raise ValueError('Only Tabulated1Ds with a single interpolation '
                             'region are supported')
        if tab1d.interpolation[0] != 2:
            raise ValueError('Only linear-linar Tabulated1Ds are supported')

        return cls(tab1d.x, tab1d.y)

    @property
    def energy(self):
        return self._energy

    @property
    def y(self):
        return self._y

    @property
    def bins(self):
        raise AttributeError('EnergyFunctionFilters have no bins.')

    @property
    def num_bins(self):
        return 1

    @energy.setter
    def energy(self, energy):
        # Format the bins as a 1D numpy array.
        energy = np.atleast_1d(energy)

        # Make sure the values are Real and positive.
        cv.check_type('filter energy grid', energy, Iterable, Real)
        for E in energy:
            cv.check_greater_than('filter energy grid', E, 0, equality=True)

        self._energy = energy

    @y.setter
    def y(self, y):
        # Format the bins as a 1D numpy array.
        y = np.atleast_1d(y)

        # Make sure the values are Real.
        cv.check_type('filter interpolant values', y, Iterable, Real)

        self._y = y

    @bins.setter
    def bins(self, bins):
        raise RuntimeError('EnergyFunctionFilters have no bins.')

    def to_xml_element(self):
        """Return XML Element representing the Filter.

        Returns
        -------
        element : xml.etree.ElementTree.Element
            XML element containing filter data

        """
        element = ET.Element('filter')
        element.set('id', str(self.id))
        element.set('type', self.short_name.lower())

        subelement = ET.SubElement(element, 'energy')
        subelement.text = ' '.join(str(e) for e in self.energy)

        subelement = ET.SubElement(element, 'y')
        subelement.text = ' '.join(str(y) for y in self.y)

        return element

    def can_merge(self, other):
        return False

    def is_subset(self, other):
        return self == other

    def get_bin_index(self, filter_bin):
        # This filter only has one bin.  Always return 0.
        return 0

    def get_pandas_dataframe(self, data_size, stride, **kwargs):
        """Builds a Pandas DataFrame for the Filter's bins.

        This method constructs a Pandas DataFrame object for the filter with
        columns annotated by filter bin information. This is a helper method for
        :meth:`Tally.get_pandas_dataframe`.

        Parameters
        ----------
        data_size : int
            The total number of bins in the tally corresponding to this filter
        stride : int
            Stride in memory for the filter

        Returns
        -------
        pandas.DataFrame
            A Pandas DataFrame with a column that is filled with a hash of this
            filter. EnergyFunctionFilters have only 1 bin so the purpose of this
            DataFrame column is to differentiate the filter from other
            EnergyFunctionFilters. The number of rows in the DataFrame is the
            same as the total number of bins in the corresponding tally.

        See also
        --------
        Tally.get_pandas_dataframe(), CrossFilter.get_pandas_dataframe()

        """
        df = pd.DataFrame()

        # There is no clean way of sticking all the energy, y data into a
        # DataFrame so instead we'll just make a column with the filter name
        # and fill it with a hash of the __repr__.  We want a hash that is
        # reproducible after restarting the interpreter so we'll use hashlib.md5
        # rather than the intrinsic hash().
        hash_fun = hashlib.md5()
        hash_fun.update(repr(self).encode('utf-8'))
        out = hash_fun.hexdigest()

        # The full 16 bytes make for a really wide column.  Just 7 bytes (14
        # hex characters) of the digest are probably sufficient.
        out = out[:14]

        filter_bins = np.repeat(out, stride)
        tile_factor = data_size // len(filter_bins)
        filter_bins = np.tile(filter_bins, tile_factor)
        df = pd.concat([df, pd.DataFrame(
            {self.short_name.lower(): filter_bins})])

        return df<|MERGE_RESOLUTION|>--- conflicted
+++ resolved
@@ -18,19 +18,12 @@
 from .universe import Universe
 
 
-<<<<<<< HEAD
-_FILTER_TYPES = ['universe', 'material', 'cell', 'cellborn', 'surface',
-                 'mesh', 'energy', 'energyout', 'mu', 'polar', 'azimuthal',
-                 'distribcell', 'delayedgroup', 'energyfunction', 'cellfrom',
-                 'particle']
-=======
 _FILTER_TYPES = (
     'universe', 'material', 'cell', 'cellborn', 'surface', 'mesh', 'energy',
     'energyout', 'mu', 'polar', 'azimuthal', 'distribcell', 'delayedgroup',
     'energyfunction', 'cellfrom', 'legendre', 'spatiallegendre',
-    'sphericalharmonics', 'zernike'
+    'sphericalharmonics', 'zernike', 'particle'
 )
->>>>>>> a7869dce
 
 _CURRENT_NAMES = (
     'x-min out', 'x-min in', 'x-max out', 'x-max in',
@@ -451,28 +444,122 @@
     expected_type = Material
 
 
-class ParticleFilter(WithIDFilter):
-    """Bins tally event locations based on the Particle type.
-
-    Parameters
-    ----------
-    bins : Str, Integral, or iterable thereof
-        The Particles to tally. Either str with particle type or their
-        Integral ID numbers can be used with IDs listed in _PARTICLE_IDS.
+class CellFilter(WithIDFilter):
+    """Bins tally event locations based on the Cell they occured in.
+
+    Parameters
+    ----------
+    bins : openmc.Cell, int, or iterable thereof
+        The cells to tally. Either openmc.Cell objects or their ID numbers can
+        be used.
     filter_id : int
         Unique identifier for the filter
 
     Attributes
     ----------
     bins : Iterable of Integral
-        openmc.Material IDs.
+        openmc.Cell IDs.
     id : int
         Unique identifier for the filter
     num_bins : Integral
         The number of filter bins
-    stride : Integral
-        The number of filter, nuclide and score bins within each of this
-        filter's bins.
+
+    """
+    expected_type = Cell
+
+
+class CellFromFilter(WithIDFilter):
+    """Bins tally on which Cell the neutron came from.
+
+    Parameters
+    ----------
+    bins : openmc.Cell, Integral, or iterable thereof
+        The Cell(s) to tally. Either openmc.Cell objects or their
+        Integral ID numbers can be used.
+    filter_id : int
+        Unique identifier for the filter
+
+    Attributes
+    ----------
+    bins : Integral or Iterable of Integral
+        openmc.Cell IDs.
+    id : int
+        Unique identifier for the filter
+    num_bins : Integral
+        The number of filter bins
+
+    """
+    expected_type = Cell
+
+
+class CellbornFilter(WithIDFilter):
+    """Bins tally events based on which Cell the neutron was born in.
+
+    Parameters
+    ----------
+    bins : openmc.Cell, Integral, or iterable thereof
+        The birth Cells to tally. Either openmc.Cell objects or their
+        Integral ID numbers can be used.
+    filter_id : int
+        Unique identifier for the filter
+
+    Attributes
+    ----------
+    bins : Iterable of Integral
+        openmc.Cell IDs.
+    id : int
+        Unique identifier for the filter
+    num_bins : Integral
+        The number of filter bins
+
+    """
+    expected_type = Cell
+
+
+class SurfaceFilter(WithIDFilter):
+    """Filters particles by surface crossing
+
+    Parameters
+    ----------
+    bins : openmc.Surface, int, or iterable of Integral
+        The surfaces to tally over. Either openmc.Surface objects or their ID
+        numbers can be used.
+    filter_id : int
+        Unique identifier for the filter
+
+    Attributes
+    ----------
+    bins : Iterable of Integral
+        The surfaces to tally over. Either openmc.Surface objects or their ID
+        numbers can be used.
+    id : int
+        Unique identifier for the filter
+    num_bins : Integral
+        The number of filter bins
+
+    """
+    expected_type = Surface
+
+
+class ParticleFilter(Filter):
+    """Bins tally events based on the Particle type.
+
+    Parameters
+    ----------
+    bins : str, int, or iterable of Integral
+        The Particles to tally. Either str with particle type or their
+        ID numbers can be used with IDs listed in _PARTICLE_IDS.
+    filter_id : int
+        Unique identifier for the filter
+
+    Attributes
+    ----------
+    bins : Iterable of Integral
+        The Particles to tally
+    id : int
+        Unique identifier for the filter
+    num_bins : Integral
+        The number of filter bins
 
     """
     @property
@@ -493,103 +580,6 @@
         self._bins = bins
 
 
-class CellFilter(WithIDFilter):
-    """Bins tally event locations based on the Cell they occured in.
-
-    Parameters
-    ----------
-    bins : openmc.Cell, int, or iterable thereof
-        The cells to tally. Either openmc.Cell objects or their ID numbers can
-        be used.
-    filter_id : int
-        Unique identifier for the filter
-
-    Attributes
-    ----------
-    bins : Iterable of Integral
-        openmc.Cell IDs.
-    id : int
-        Unique identifier for the filter
-    num_bins : Integral
-        The number of filter bins
-
-    """
-    expected_type = Cell
-
-
-class CellFromFilter(WithIDFilter):
-    """Bins tally on which Cell the neutron came from.
-
-    Parameters
-    ----------
-    bins : openmc.Cell, Integral, or iterable thereof
-        The Cell(s) to tally. Either openmc.Cell objects or their
-        Integral ID numbers can be used.
-    filter_id : int
-        Unique identifier for the filter
-
-    Attributes
-    ----------
-    bins : Integral or Iterable of Integral
-        openmc.Cell IDs.
-    id : int
-        Unique identifier for the filter
-    num_bins : Integral
-        The number of filter bins
-
-    """
-    expected_type = Cell
-
-
-class CellbornFilter(WithIDFilter):
-    """Bins tally events based on which Cell the neutron was born in.
-
-    Parameters
-    ----------
-    bins : openmc.Cell, Integral, or iterable thereof
-        The birth Cells to tally. Either openmc.Cell objects or their
-        Integral ID numbers can be used.
-    filter_id : int
-        Unique identifier for the filter
-
-    Attributes
-    ----------
-    bins : Iterable of Integral
-        openmc.Cell IDs.
-    id : int
-        Unique identifier for the filter
-    num_bins : Integral
-        The number of filter bins
-
-    """
-    expected_type = Cell
-
-
-class SurfaceFilter(WithIDFilter):
-    """Filters particles by surface crossing
-
-    Parameters
-    ----------
-    bins : openmc.Surface, int, or iterable of Integral
-        The surfaces to tally over. Either openmc.Surface objects or their ID
-        numbers can be used.
-    filter_id : int
-        Unique identifier for the filter
-
-    Attributes
-    ----------
-    bins : Iterable of Integral
-        The surfaces to tally over. Either openmc.Surface objects or their ID
-        numbers can be used.
-    id : int
-        Unique identifier for the filter
-    num_bins : Integral
-        The number of filter bins
-
-    """
-    expected_type = Surface
-
-
 class MeshFilter(Filter):
     """Bins tally event locations onto a regular, rectangular mesh.
 
