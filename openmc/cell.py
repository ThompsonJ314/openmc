--- conflicted
+++ resolved
@@ -70,16 +70,12 @@
            \sin\phi \sin\theta \sin\psi & -\sin\phi \cos\psi + \cos\phi
            \sin\theta \sin\psi \\ -\sin\theta & \sin\phi \cos\theta & \cos\phi
            \cos\theta \end{array} \right ]
-<<<<<<< HEAD
+    rotation_matrix : numpy.ndarray
+        The rotation matrix defined by the angles specified in the
+        :attr:`Cell.rotation` property.
     temperature : float or iterable of float
         Temperature of the cell in Kelvin.  Multiple temperatures can be given
         to give each distributed cell instance a unique temperature.
-=======
-
-    rotation_matrix : numpy.ndarray
-        The rotation matrix defined by the angles specified in the
-        :attr:`Cell.rotation` property.
->>>>>>> 638ea32e
     translation : Iterable of float
         If the cell is filled with a universe, this array specifies a vector
         that is used to translate (shift) the universe.
@@ -94,17 +90,11 @@
         # Initialize Cell class attributes
         self.id = cell_id
         self.name = name
-<<<<<<< HEAD
-        self._fill = None
-        self._type = None
-        self._region = None
-        self._temperature = None
-=======
         self.fill = fill
         self.region = region
->>>>>>> 638ea32e
         self._rotation = None
         self._rotation_matrix = None
+        self._temperature = None
         self._translation = None
         self._offsets = None
         self._distribcell_index = None
@@ -156,24 +146,14 @@
         else:
             string += '{: <16}=\t{}\n'.format('\tFill', self.fill.id)
 
-<<<<<<< HEAD
-        string += '{0: <16}{1}{2}\n'.format('\tRotation', '=\t',
-                                            self._rotation)
+        string += '{: <16}=\t{}\n'.format('\tRegion', self.region)
+        string += '{: <16}=\t{}\n'.format('\tRotation', self.rotation)
         if self.fill_type == 'material':
             string += '\t{0: <15}=\t{1}\n'.format('Temperature',
                                                   self.temperature)
-        string += '{0: <16}{1}{2}\n'.format('\tTranslation', '=\t',
-                                            self._translation)
-        string += '{0: <16}{1}{2}\n'.format('\tOffset', '=\t', self._offsets)
-        string += '{0: <16}{1}{2}\n'.format('\tDistribcell index', '=\t',
-                                            self._distribcell_index)
-=======
-        string += '{: <16}=\t{}\n'.format('\tRegion', self.region)
-        string += '{: <16}=\t{}\n'.format('\tRotation', self.rotation)
         string += '{: <16}=\t{}\n'.format('\tTranslation', self.translation)
         string += '{: <16}=\t{}\n'.format('\tOffset', self.offsets)
         string += '{: <16}=\t{}\n'.format('\tDistribcell index', self.distribcell_index)
->>>>>>> 638ea32e
 
         return string
 
@@ -211,13 +191,12 @@
         return self._rotation
 
     @property
-<<<<<<< HEAD
+    def rotation_matrix(self):
+        return self._rotation_matrix
+
+    @property
     def temperature(self):
         return self._temperature
-=======
-    def rotation_matrix(self):
-        return self._rotation_matrix
->>>>>>> 638ea32e
 
     @property
     def translation(self):
