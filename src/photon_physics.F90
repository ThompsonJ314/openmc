--- conflicted
+++ resolved
@@ -402,35 +402,17 @@
 
     integer :: i
     real(8) :: f
-<<<<<<< HEAD
-    real(8) :: a
-    real(8) :: b
-    real(8) :: r
-    real(8) :: rn
-    real(8) :: beta
-    real(8) :: mu
-    real(8) :: phi
-=======
     real(8) :: c
     real(8) :: a
     real(8) :: b
     real(8) :: q
     real(8) :: rn
     real(8) :: beta
->>>>>>> 057cd9a9
     real(8) :: e, e_min, e_max
     real(8) :: t1, t2, t3, t4
     real(8) :: u1, u2
     real(8) :: phi1, phi2
     real(8) :: phi1_max, phi2_max
-<<<<<<< HEAD
-    real(8) :: c(4)
-
-    ! Compute the minimum and maximum values of the electron reduced energy,
-    ! i.e. the fraction of the photon energy that is given to the electron
-    e_min = ONE/alpha
-    e_max = ONE - ONE/alpha
-=======
     real(8), parameter :: r(99) = (/ &
          122.81_8, 73.167_8, 69.228_8, 67.301_8, 64.696_8, 61.228_8, &
          57.524_8, 54.033_8, 50.787_8, 47.851_8, 46.373_8, 45.401_8, &
@@ -449,7 +431,6 @@
          23.621_8, 23.523_8, 23.430_8, 23.331_8, 23.238_8, 23.139_8, &
          23.048_8, 22.967_8, 22.833_8, 22.694_8, 22.624_8, 22.545_8, &
          22.446_8, 22.358_8, 22.264_8 /)
->>>>>>> 057cd9a9
 
     ! The reduced screening radius r is the ratio of the screening radius to
     ! the Compton wavelength of the electron, where the screening radius is
@@ -457,16 +438,6 @@
     ! exponentially screened by atomic electrons. This allows us to use a
     ! simplified atomic form factor and analytical approximations of the
     ! screening functions in the pair production DCS instead of computing the
-<<<<<<< HEAD
-    ! screening functions numerically.
-    r = elm % reduced_screening_radius
-
-    ! The analytical approximation of the DCS underestimates the cross section
-    ! at low energies. The correction factor f compensates for this.
-    a = sqrt(TWO/alpha)
-    c = elm % correction_factor_coeffs
-    f = c(1)*a + c(2)*a**2 + c(3)*a**3 + c(4)*a**4
-=======
     ! screening functions numerically. The reduced screening radii above for
     ! Z = 1-99 come from F. Salvat, J. M. Fernández-Varea, and J. Sempau,
     ! "PENELOPE-2011: A Code System for Monte Carlo Simulation of Electron and
@@ -489,24 +460,15 @@
          + q**2*(8.523_8 + 73.26_8*a - 44.41_8*a**2) &
          + q**3*(-13.52_8 - 121.1_8*a + 96.41_8*a**2) &
          + q**4*(8.946_8 + 62.05_8*a - 63.41_8*a**2)
->>>>>>> 057cd9a9
 
     ! Calculate phi_1(1/2) and phi_2(1/2). The unnormalized PDF for the reduced
     ! energy is given by p = 2*(1/2 - e)^2*phi_1(e) + phi_2(e), where phi_1 and
     ! phi_2 are non-negative and maximum at e = 1/2.
-<<<<<<< HEAD
-    b = TWO*r/alpha
-    t1 = TWO*log(ONE + b**2)
-    t2 = b*atan(ONE/b)
-    t3 = b**2*(FOUR - FOUR*t2 - THREE*log(ONE + ONE/b**2))
-    t4 = FOUR*log(r) - FOUR*elm % coulomb_correction + f
-=======
     b = TWO*r(elm % Z)/alpha
     t1 = TWO*log(ONE + b**2)
     t2 = b*atan(ONE/b)
     t3 = b**2*(FOUR - FOUR*t2 - THREE*log(ONE + ONE/b**2))
     t4 = FOUR*log(r(elm % Z)) - FOUR*c + f
->>>>>>> 057cd9a9
     phi1_max = 7.0_8/THREE - t1 - 6.0_8*t2 - t3 + t4
     phi2_max = 11.0_8/6.0_8 - t1 - THREE*t2 + HALF*t3 + t4
 
@@ -541,11 +503,7 @@
       end if
 
       ! Calculate phi_i(e) and deliver e if rn <= U_i(e)
-<<<<<<< HEAD
-      b = r/(TWO*alpha*e*(ONE - e))
-=======
       b = r(elm % Z)/(TWO*alpha*e*(ONE - e))
->>>>>>> 057cd9a9
       t1 = TWO*log(ONE + b**2)
       t2 = b*atan(ONE/b)
       t3 = b**2*(FOUR - FOUR*t2 - THREE*log(ONE + ONE/b**2))
