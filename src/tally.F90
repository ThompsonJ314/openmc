--- conflicted
+++ resolved
@@ -1200,22 +1200,12 @@
                 ! Retrieve temperature and energy grid index and interpolation
                 ! factor
                 i_temp = micro_xs(i_nuclide) % index_temp
-<<<<<<< HEAD
-                i_energy = micro_xs(i_nuclide) % index_grid
-                f = micro_xs(i_nuclide) % interp_factor
-
-                associate (xs => nuclides(i_nuclide) % reactions(m) &
-                           % xs(i_temp))
-                  if (i_energy >= xs % threshold) then
-                    score = ((ONE - f) * xs % value(i_energy - &
-                         xs % threshold + 1) + f * xs % value(i_energy - &
-                         xs % threshold + 2)) * atom_density * flux
-=======
                 if (i_temp > 0) then
                   i_energy = micro_xs(i_nuclide) % index_grid
                   f = micro_xs(i_nuclide) % interp_factor
 
-                  associate (xs => nuclides(i_nuclide) % reactions(m) % xs(i_temp))
+                  associate (xs => nuclides(i_nuclide) % reactions(m) &
+                             % xs(i_temp))
                     if (i_energy >= xs % threshold) then
                       score = ((ONE - f) * xs % value(i_energy - &
                            xs % threshold + 1) + f * xs % value(i_energy - &
@@ -1231,7 +1221,6 @@
                          micro_xs(i_nuclide) % fission) * atom_density * flux
                   else
                     score = ZERO
->>>>>>> 9d22f149
                   end if
                 end if
               end if
@@ -1242,7 +1231,6 @@
                   ! Get atom density
                   atom_density_ = materials(p % material) % atom_density(l)
 
-<<<<<<< HEAD
                   ! Get index in nuclides array
                   i_nuc = materials(p % material) % nuclide(l)
 
@@ -1252,46 +1240,34 @@
                     ! Retrieve temperature and energy grid index and
                     ! interpolation factor
                     i_temp = micro_xs(i_nuc) % index_temp
-                    i_energy = micro_xs(i_nuc) % index_grid
-                    f = micro_xs(i_nuc) % interp_factor
-
-                    associate (xs => nuclides(i_nuc) % reactions(m) &
-                               % xs(i_temp))
-=======
-                  ! Retrieve temperature and energy grid index and interpolation
-                  ! factor
-                  i_temp = micro_xs(i_nuc) % index_temp
-                  if (i_temp > 0) then
-                    i_energy = micro_xs(i_nuc) % index_grid
-                    f = micro_xs(i_nuc) % interp_factor
-
-                    associate (xs => nuclides(i_nuc) % reactions(m) % xs(i_temp))
->>>>>>> 9d22f149
-                      if (i_energy >= xs % threshold) then
-                        score = score + ((ONE - f) * xs % value(i_energy - &
-                             xs % threshold + 1) + f * xs % value(i_energy - &
-                             xs % threshold + 2)) * atom_density_ * flux
+                    if (i_temp > 0) then
+                      i_energy = micro_xs(i_nuc) % index_grid
+                      f = micro_xs(i_nuc) % interp_factor
+
+                      associate (xs => nuclides(i_nuc) % reactions(m) &
+                                 % xs(i_temp))
+                        if (i_energy >= xs % threshold) then
+                          score = score + ((ONE - f) * xs % value(i_energy - &
+                               xs % threshold + 1) + f * xs % value(i_energy - &
+                               xs % threshold + 2)) * atom_density_ * flux
+                        end if
+                      end associate
+                    else
+                      ! This block is reached if multipole is turned on and
+                      ! we're in the resolved range. For (n,gamma), use
+                      ! absorption - fission. For everything else, assume it's
+                      ! zero.
+                      if (score_bin == N_GAMMA) then
+                        score = (micro_xs(i_nuc) % absorption &
+                                 - micro_xs(i_nuc) % fission) &
+                                * atom_density_ * flux
+                      else
+                        score = ZERO
                       end if
-                    end associate
-<<<<<<< HEAD
+                    end if
                   end if
                 end do
               end if
-=======
-                  else
-                    ! This block is reached if multipole is turned on and we're
-                    ! in the resolved range. For (n,gamma), use absorption -
-                    ! fission. For everything else, assume it's zero.
-                    if (score_bin == N_GAMMA) then
-                      score = (micro_xs(i_nuc) % absorption - micro_xs(i_nuc) &
-                           % fission) * atom_density_ * flux
-                    else
-                      score = ZERO
-                    end if
-                  end if
-                end if
-              end do
->>>>>>> 9d22f149
             end if
 
           else
