element tallies {
  element mesh {
    (element id { xsd:int } | attribute id { xsd:int }) &
    (element type { ( "rectangular" | "hexagonal" ) } |
      attribute type { ( "rectangular" | "hexagonal" ) }) &
    (element dimension { list { xsd:int+ } } |
      attribute dimension { list { xsd:int+ } }) &
    (element lower_left { list { xsd:double+ } } |
      attribute lower_left { list { xsd:double+ } }) &
    (
      (element upper_right { list { xsd:double+ } } |
        attribute upper_right { list { xsd:double+ } }) |
      (element width { list { xsd:double+ } } |
        attribute width { list { xsd:double+ } })
    )
  }* &

  element tally {
    (element id { xsd:int } | attribute id { xsd:int }) &
    (element label { xsd:string { maxLength="52" } } |
      attribute label { xsd:string { maxLength="52" } })? &
    (element estimator { ( "analog" | "tracklength" ) } |
      attribute estimator { ( "analog" | "tracklength" ) })? &
<<<<<<< HEAD
    element filter {
      (element type { ( "cell" | "cellborn" | "material" | "universe" |
        "surface" | "mesh" | "energy" | "energyout" ) } |
       attribute type { ( "cell" | "cellborn" | "material" | "universe" |
        "surface" | "mesh" | "energy" | "energyout" ) }) &
      (element bins { list { xsd:string { maxLength = "20" } } } |
        attribute bins { list { xsd:string { maxLength = "20" } } }) &
      (element groups { xsd:string { maxLength = "20" } } | 
        attribute groups { xsd:string { maxLength = "20" } })?
    }* &
=======
    element filters {
      (element cell { list { xsd:string { maxLength = "20" }+ } } |
        attribute cell { list { xsd:string { maxLength = "20" }+ } })? &
      (element surface { list { xsd:string { maxLength = "20" }+ } } |
        attribute surface { list { xsd:string { maxLength = "20" }+ } })? &
      (element universe { list { xsd:string { maxLength = "20" }+ } } |
        attribute universe { list { xsd:string { maxLength = "20" }+ } })? &
      (element material { list { xsd:string { maxLength = "20" }+ } } |
        attribute material { list { xsd:string { maxLength = "20" }+ } })? &
      (element mesh { xsd:int } | attribute mesh { xsd:int })? &
      (element cellborn { list { xsd:string { maxLength = "20" }+ } } |
        attribute cellborn { list { xsd:string { maxLength = "20" }+ } })? &
      (element energy { list { xsd:double+ } } |
        attribute energy { list { xsd:double+ } })? &
      (element energyout { list { xsd:double+ } } |
        attribute energyout { list { xsd:double+ } })?
    }? &
>>>>>>> 63ebfab5
    element nuclides {
      list { xsd:string { maxLength = "20" }+ }
    }? &
    element scores { 
      list { xsd:string { maxLength = "12" }+ }
    }
  }* &

  element assume_separate { ( "off" | "on" ) }?
}<|MERGE_RESOLUTION|>--- conflicted
+++ resolved
@@ -21,36 +21,16 @@
       attribute label { xsd:string { maxLength="52" } })? &
     (element estimator { ( "analog" | "tracklength" ) } |
       attribute estimator { ( "analog" | "tracklength" ) })? &
-<<<<<<< HEAD
     element filter {
       (element type { ( "cell" | "cellborn" | "material" | "universe" |
         "surface" | "mesh" | "energy" | "energyout" ) } |
        attribute type { ( "cell" | "cellborn" | "material" | "universe" |
         "surface" | "mesh" | "energy" | "energyout" ) }) &
-      (element bins { list { xsd:string { maxLength = "20" } } } |
-        attribute bins { list { xsd:string { maxLength = "20" } } }) &
-      (element groups { xsd:string { maxLength = "20" } } | 
-        attribute groups { xsd:string { maxLength = "20" } })?
+      (element bins { list { xsd:string { maxLength = "20" }+ } } |
+        attribute bins { list { xsd:string { maxLength = "20" }+ } }) &
+      (element groups { xsd:string { maxLength = "20" }+ } | 
+        attribute groups { xsd:string { maxLength = "20" }+ })?
     }* &
-=======
-    element filters {
-      (element cell { list { xsd:string { maxLength = "20" }+ } } |
-        attribute cell { list { xsd:string { maxLength = "20" }+ } })? &
-      (element surface { list { xsd:string { maxLength = "20" }+ } } |
-        attribute surface { list { xsd:string { maxLength = "20" }+ } })? &
-      (element universe { list { xsd:string { maxLength = "20" }+ } } |
-        attribute universe { list { xsd:string { maxLength = "20" }+ } })? &
-      (element material { list { xsd:string { maxLength = "20" }+ } } |
-        attribute material { list { xsd:string { maxLength = "20" }+ } })? &
-      (element mesh { xsd:int } | attribute mesh { xsd:int })? &
-      (element cellborn { list { xsd:string { maxLength = "20" }+ } } |
-        attribute cellborn { list { xsd:string { maxLength = "20" }+ } })? &
-      (element energy { list { xsd:double+ } } |
-        attribute energy { list { xsd:double+ } })? &
-      (element energyout { list { xsd:double+ } } |
-        attribute energyout { list { xsd:double+ } })?
-    }? &
->>>>>>> 63ebfab5
     element nuclides {
       list { xsd:string { maxLength = "20" }+ }
     }? &
