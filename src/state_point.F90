module state_point

!===============================================================================
! STATE_POINT -- This module handles writing and reading state point
! files. State points are contain complete tally results, source sites, and
! various other data. They can be used to restart a run or to reconstruct
! confidence intervals for tallies (this requires post-processing via Python
! scripts).
!
! State points can be written at any batch during a simulation, or at specified
! intervals, using the <state_point ... /> tag.
!===============================================================================


  use constants
  use endf,               only: reaction_name
  use error,              only: fatal_error, warning
  use global
  use hdf5_interface
  use output,             only: write_message, time_stamp
  use string,             only: to_str, count_digits, zero_padded
  use tally_header,       only: TallyObject
  use mesh_header,        only: RegularMesh
  use dict_header,        only: ElemKeyValueII, ElemKeyValueCI
  use random_lcg,         only: seed

#ifdef MPI
  use message_passing
#endif

  use hdf5

  use, intrinsic :: ISO_C_BINDING, only: c_loc, c_ptr

  implicit none

contains

!===============================================================================
! WRITE_STATE_POINT
!===============================================================================

  subroutine write_state_point()

    integer :: i, j, k
    integer :: i_list, i_xs
    integer :: n_order      ! loop index for moment orders
    integer :: nm_order     ! loop index for Ynm moment orders
    integer, allocatable :: id_array(:)
    integer, allocatable :: key_array(:)
    integer(HID_T) :: file_id
    integer(HID_T) :: cmfd_group, tallies_group, tally_group, meshes_group, &
                      mesh_group, filter_group, derivs_group, deriv_group, &
                      runtime_group
    character(20), allocatable :: str_array(:)
    character(MAX_FILE_LEN)    :: filename
    type(RegularMesh), pointer :: meshp
    type(TallyObject), pointer    :: tally
    type(ElemKeyValueII), pointer :: current
    type(ElemKeyValueII), pointer :: next

    ! Set filename for state point
    filename = trim(path_output) // 'statepoint.' // &
         & zero_padded(current_batch, count_digits(n_max_batches))
    filename = trim(filename) // '.h5'

    ! Write message
    call write_message("Creating state point " // trim(filename) // "...", 1)

    if (master) then
      ! Create statepoint file
      file_id = file_create(filename)

      ! Write file type
      call write_dataset(file_id, "filetype", 'statepoint')

      ! Write revision number for state point file
      call write_dataset(file_id, "revision", REVISION_STATEPOINT)

      ! Write OpenMC version
      call write_dataset(file_id, "version_major", VERSION_MAJOR)
      call write_dataset(file_id, "version_minor", VERSION_MINOR)
      call write_dataset(file_id, "version_release", VERSION_RELEASE)

      ! Write current date and time
      call write_dataset(file_id, "date_and_time", time_stamp())

      ! Write path to input
      call write_dataset(file_id, "path", path_input)

      ! Write out random number seed
      call write_dataset(file_id, "seed", seed)

      ! Write run information
      if (run_CE) then
        call write_dataset(file_id, "run_CE", 1)
      else
        call write_dataset(file_id, "run_CE", 0)
      end if
      select case(run_mode)
      case (MODE_FIXEDSOURCE)
        call write_dataset(file_id, "run_mode", "fixed source")
      case (MODE_EIGENVALUE)
        call write_dataset(file_id, "run_mode", "k-eigenvalue")
      end select
      call write_dataset(file_id, "n_particles", n_particles)
      call write_dataset(file_id, "n_batches", n_batches)

      ! Write out current batch number
      call write_dataset(file_id, "current_batch", current_batch)

      ! Indicate whether source bank is stored in statepoint
      if (source_separate) then
        call write_dataset(file_id, "source_present", 0)
      else
        call write_dataset(file_id, "source_present", 1)
      end if

      ! Write out information for eigenvalue run
      if (run_mode == MODE_EIGENVALUE) then
        call write_dataset(file_id, "n_inactive", n_inactive)
        call write_dataset(file_id, "gen_per_batch", gen_per_batch)
        call write_dataset(file_id, "k_generation", k_generation)
        call write_dataset(file_id, "entropy", entropy)
        call write_dataset(file_id, "k_col_abs", k_col_abs)
        call write_dataset(file_id, "k_col_tra", k_col_tra)
        call write_dataset(file_id, "k_abs_tra", k_abs_tra)
        call write_dataset(file_id, "k_combined", k_combined)

        ! Write out CMFD info
        if (cmfd_on) then
          call write_dataset(file_id, "cmfd_on", 1)

          cmfd_group = create_group(file_id, "cmfd")
          call write_dataset(cmfd_group, "indices", cmfd % indices)
          call write_dataset(cmfd_group, "k_cmfd", cmfd % k_cmfd)
          call write_dataset(cmfd_group, "cmfd_src", cmfd % cmfd_src)
          call write_dataset(cmfd_group, "cmfd_entropy", cmfd % entropy)
          call write_dataset(cmfd_group, "cmfd_balance", cmfd % balance)
          call write_dataset(cmfd_group, "cmfd_dominance", cmfd % dom)
          call write_dataset(cmfd_group, "cmfd_srccmp", cmfd % src_cmp)
          call close_group(cmfd_group)
        else
          call write_dataset(file_id, "cmfd_on", 0)
        end if
      end if

      tallies_group = create_group(file_id, "tallies")

      ! Write number of meshes
      meshes_group = create_group(tallies_group, "meshes")
      call write_dataset(meshes_group, "n_meshes", n_meshes)

      if (n_meshes > 0) then

        ! Print list of mesh IDs
        current => mesh_dict % keys()

        allocate(id_array(n_meshes))
        allocate(key_array(n_meshes))
        i = 1

        do while (associated(current))
          key_array(i) = current % key
          id_array(i) = current % value

          ! Move to next mesh
          next => current % next
          deallocate(current)
          current => next
          i = i + 1
        end do

        call write_dataset(meshes_group, "ids", id_array)
        call write_dataset(meshes_group, "keys", key_array)

        deallocate(key_array)

        ! Write information for meshes
        MESH_LOOP: do i = 1, n_meshes
          meshp => meshes(id_array(i))
          mesh_group = create_group(meshes_group, "mesh " &
               // trim(to_str(meshp % id)))

          select case (meshp % type)
          case (MESH_REGULAR)
            call write_dataset(mesh_group, "type", "regular")
          end select
          call write_dataset(mesh_group, "dimension", meshp % dimension)
          call write_dataset(mesh_group, "lower_left", meshp % lower_left)
          call write_dataset(mesh_group, "upper_right", meshp % upper_right)
          call write_dataset(mesh_group, "width", meshp % width)

          call close_group(mesh_group)
        end do MESH_LOOP

        deallocate(id_array)
      end if

      call close_group(meshes_group)

      ! Write information for derivatives.
      if (size(tally_derivs) > 0) then
        derivs_group = create_group(tallies_group, "derivatives")
        do i = 1, size(tally_derivs)
          associate(deriv => tally_derivs(i))
            deriv_group = create_group(derivs_group, "derivative " &
                 // trim(to_str(deriv % id)))
            select case (deriv % variable)
            case (DIFF_DENSITY)
              call write_dataset(deriv_group, "independent variable", "density")
              call write_dataset(deriv_group, "material", deriv % diff_material)
            case (DIFF_NUCLIDE_DENSITY)
              call write_dataset(deriv_group, "independent variable", &
                   "nuclide_density")
              call write_dataset(deriv_group, "material", deriv % diff_material)
              i_list = nuclides(deriv % diff_nuclide) % listing
              call write_dataset(deriv_group, "nuclide", &
                   xs_listings(i_list) % alias)
<<<<<<< HEAD
            case (DIFF_TEMPERATURE)
              call write_dataset(deriv_group, "independent variable", &
                   "temperature")
              call write_dataset(deriv_group, "material", deriv % diff_material)
=======
>>>>>>> 88165bfd
            case default
              call fatal_error("Independent variable for derivative " &
                   // trim(to_str(deriv % id)) // " not defined in &
                   &state_point.F90.")
            end select
            call close_group(deriv_group)
          end associate
        end do
        call close_group(derivs_group)
      end if

      ! Write number of tallies
      call write_dataset(tallies_group, "n_tallies", n_tallies)

      if (n_tallies > 0) then

        ! Print list of tally IDs
        allocate(id_array(n_tallies))
        allocate(key_array(n_tallies))

        ! Write all tally information except results
        do i = 1, n_tallies
          tally => tallies(i)
          key_array(i) = tally % id
          id_array(i) = i
        end do

        call write_dataset(tallies_group, "ids", id_array)
        call write_dataset(tallies_group, "keys", key_array)

        deallocate(key_array)

        ! Write all tally information except results
        TALLY_METADATA: do i = 1, n_tallies

          ! Get pointer to tally
          tally => tallies(i)
          tally_group = create_group(tallies_group, "tally " // &
               trim(to_str(tally % id)))

          select case(tally % estimator)
          case (ESTIMATOR_ANALOG)
            call write_dataset(tally_group, "estimator", "analog")
          case (ESTIMATOR_TRACKLENGTH)
            call write_dataset(tally_group, "estimator", "tracklength")
          case (ESTIMATOR_COLLISION)
            call write_dataset(tally_group, "estimator", "collision")
          end select
          call write_dataset(tally_group, "n_realizations", &
               tally % n_realizations)
          call write_dataset(tally_group, "n_filters", tally % n_filters)

          ! Write filter information
          FILTER_LOOP: do j = 1, tally % n_filters
            filter_group = create_group(tally_group, "filter " // &
                 trim(to_str(j)))

            ! Write name of type
            select case (tally % filters(j) % type)
            case(FILTER_UNIVERSE)
              call write_dataset(filter_group, "type", "universe")
            case(FILTER_MATERIAL)
              call write_dataset(filter_group, "type", "material")
            case(FILTER_CELL)
              call write_dataset(filter_group, "type", "cell")
            case(FILTER_CELLBORN)
              call write_dataset(filter_group, "type", "cellborn")
            case(FILTER_SURFACE)
              call write_dataset(filter_group, "type", "surface")
            case(FILTER_MESH)
              call write_dataset(filter_group, "type", "mesh")
            case(FILTER_ENERGYIN)
              call write_dataset(filter_group, "type", "energy")
            case(FILTER_ENERGYOUT)
              call write_dataset(filter_group, "type", "energyout")
            case(FILTER_MU)
              call write_dataset(filter_group, "type", "mu")
            case(FILTER_POLAR)
              call write_dataset(filter_group, "type", "polar")
            case(FILTER_AZIMUTHAL)
              call write_dataset(filter_group, "type", "azimuthal")
            case(FILTER_DISTRIBCELL)
              call write_dataset(filter_group, "type", "distribcell")
            case(FILTER_DELAYEDGROUP)
              call write_dataset(filter_group, "type", "delayedgroup")
            end select

            call write_dataset(filter_group, "n_bins", &
                 tally % filters(j) % n_bins)
            if (tally % filters(j) % type == FILTER_ENERGYIN .or. &
                 tally % filters(j) % type == FILTER_ENERGYOUT .or. &
                 tally % filters(j) % type == FILTER_MU .or. &
                 tally % filters(j) % type == FILTER_POLAR .or. &
                 tally % filters(j) % type == FILTER_AZIMUTHAL) then
              call write_dataset(filter_group, "bins", &
                   tally % filters(j) % real_bins)
            else
              call write_dataset(filter_group, "bins", &
                   tally % filters(j) % int_bins)
            end if

            call close_group(filter_group)
          end do FILTER_LOOP

          ! Set up nuclide bin array and then write
          allocate(str_array(tally % n_nuclide_bins))
          NUCLIDE_LOOP: do j = 1, tally % n_nuclide_bins
            if (tally % nuclide_bins(j) > 0) then
              ! Get index in cross section listings for this nuclide
              i_list = nuclides(tally % nuclide_bins(j)) % listing

              ! Determine position of . in alias string (e.g. "U-235.71c"). If
              ! no . is found, just use the entire string.
              i_xs = index(xs_listings(i_list) % alias, '.')
              if (i_xs > 0) then
                str_array(j) = xs_listings(i_list) % alias(1:i_xs - 1)
              else
                str_array(j) = xs_listings(i_list) % alias
              end if
            else
              str_array(j) = 'total'
            end if
          end do NUCLIDE_LOOP
          call write_dataset(tally_group, "nuclides", str_array)
          deallocate(str_array)

          ! Write derivative information.
          if (tally % deriv /= NONE) then
            call write_dataset(tally_group, "derivative", &
                 tally_derivs(tally % deriv) % id)
          end if

<<<<<<< HEAD
=======
          ! Write scores.
>>>>>>> 88165bfd
          call write_dataset(tally_group, "n_score_bins", tally % n_score_bins)
          allocate(str_array(size(tally % score_bins)))
          do j = 1, size(tally % score_bins)
            str_array(j) = reaction_name(tally % score_bins(j))
          end do
          call write_dataset(tally_group, "score_bins", str_array)
          call write_dataset(tally_group, "n_user_score_bins", &
               tally % n_user_score_bins)

          deallocate(str_array)

          ! Write explicit moment order strings for each score bin
          k = 1
          allocate(str_array(tally % n_score_bins))
          MOMENT_LOOP: do j = 1, tally % n_user_score_bins
            select case(tally % score_bins(k))
            case (SCORE_SCATTER_N, SCORE_NU_SCATTER_N)
              str_array(k) = 'P' // trim(to_str(tally % moment_order(k)))
              k = k + 1
            case (SCORE_SCATTER_PN, SCORE_NU_SCATTER_PN)
              do n_order = 0, tally % moment_order(k)
                str_array(k) = 'P' // trim(to_str(n_order))
                k = k + 1
              end do
            case (SCORE_SCATTER_YN, SCORE_NU_SCATTER_YN, SCORE_FLUX_YN, &
                 SCORE_TOTAL_YN)
              do n_order = 0, tally % moment_order(k)
                do nm_order = -n_order, n_order
                  str_array(k) = 'Y' // trim(to_str(n_order)) // ',' // &
                       trim(to_str(nm_order))
                  k = k + 1
                end do
              end do
            case default
              str_array(k) = ''
              k = k + 1
            end select
          end do MOMENT_LOOP

          call write_dataset(tally_group, "moment_orders", str_array)
          deallocate(str_array)

          call close_group(tally_group)
        end do TALLY_METADATA

      end if

      call close_group(tallies_group)
    end if

    ! Check for the no-tally-reduction method
    if (.not. reduce_tallies) then
      ! If using the no-tally-reduction method, we need to collect tally
      ! results before writing them to the state point file.

      call write_tally_results_nr(file_id)

    elseif (master) then

      ! Write number of global realizations
      call write_dataset(file_id, "n_realizations", n_realizations)

      ! Write global tallies
      call write_dataset(file_id, "n_global_tallies", N_GLOBAL_TALLIES)
      call write_dataset(file_id, "global_tallies", global_tallies)

      ! Write tallies
      tallies_group = open_group(file_id, "tallies")
      if (tallies_on) then
        ! Indicate that tallies are on
        call write_dataset(tallies_group, "tallies_present", 1)

        ! Write all tally results
        TALLY_RESULTS: do i = 1, n_tallies
          ! Set point to current tally
          tally => tallies(i)

          ! Write sum and sum_sq for each bin
          tally_group = open_group(tallies_group, "tally " &
               // to_str(tally % id))
          call write_dataset(tally_group, "results", tally % results)
          call close_group(tally_group)
        end do TALLY_RESULTS

      else
        ! Indicate tallies are off
        call write_dataset(tallies_group, "tallies_present", 0)
      end if

      call close_group(tallies_group)

      ! Write out the runtime metrics.
      runtime_group = create_group(file_id, "runtime")
      call write_dataset(runtime_group, "total initialization", &
           time_initialize % get_value())
      call write_dataset(runtime_group, "reading cross sections", &
           time_read_xs % get_value())
      call write_dataset(runtime_group, "simulation", &
           time_inactive % get_value() + time_active % get_value())
      call write_dataset(runtime_group, "transport", &
           time_transport % get_value())
      if (run_mode == MODE_EIGENVALUE) then
        call write_dataset(runtime_group, "inactive batches", &
             time_inactive % get_value())
      end if
      call write_dataset(runtime_group, "active batches", &
           time_active % get_value())
      if (run_mode == MODE_EIGENVALUE) then
        call write_dataset(runtime_group, "synchronizing fission bank", &
             time_bank % get_value())
        call write_dataset(runtime_group, "sampling source sites", &
             time_bank_sample % get_value())
        call write_dataset(runtime_group, "SEND-RECV source sites", &
             time_bank_sendrecv % get_value())
      end if
      call write_dataset(runtime_group, "accumulating tallies", &
           time_tallies % get_value())
      if (cmfd_run) then
        call write_dataset(runtime_group, "CMFD", time_cmfd % get_value())
        call write_dataset(runtime_group, "CMFD building matrices", &
             time_cmfdbuild % get_value())
        call write_dataset(runtime_group, "CMFD solving matrices", &
             time_cmfdsolve % get_value())
      end if
      call write_dataset(runtime_group, "total", time_total % get_value())
      call close_group(runtime_group)

      call file_close(file_id)
    end if
  end subroutine write_state_point

!===============================================================================
! WRITE_SOURCE_POINT
!===============================================================================

  subroutine write_source_point()

    logical :: parallel
    integer(HID_T) :: file_id
    character(MAX_FILE_LEN) :: filename

    ! When using parallel HDF5, the file is written to collectively by all
    ! processes. With MPI-only, the file is opened and written by the master
    ! (note that the call to write_source_bank is by all processes since slave
    ! processes need to send source bank data to the master.
#ifdef PHDF5
    parallel = .true.
#else
    parallel = .false.
#endif

    ! Check to write out source for a specified batch
    if (sourcepoint_batch%contains(current_batch)) then
      if (source_separate) then
        filename = trim(path_output) // 'source.' // &
             & zero_padded(current_batch, count_digits(n_max_batches))
        filename = trim(filename) // '.h5'
        call write_message("Creating source file " // trim(filename) &
             // "...", 1)

        ! Create separate source file
        if (master .or. parallel) then
          file_id = file_create(filename, parallel=.true.)
          call write_dataset(file_id, "filetype", 'source')
        end if
      else
        filename = trim(path_output) // 'statepoint.' // &
             zero_padded(current_batch, count_digits(n_max_batches))
        filename = trim(filename) // '.h5'

        if (master .or. parallel) then
          file_id = file_open(filename, 'w', parallel=.true.)
        end if
      end if

      call write_source_bank(file_id)
      if (master .or. parallel) call file_close(file_id)
    end if

    ! Also check to write source separately in overwritten file
    if (source_latest) then
      filename = trim(path_output) // 'source' // '.h5'
      call write_message("Creating source file " // trim(filename) // "...", 1)
      if (master .or. parallel) then
        file_id = file_create(filename, parallel=.true.)
        call write_dataset(file_id, "filetype", 'source')
      end if

      call write_source_bank(file_id)

      if (master .or. parallel) call file_close(file_id)
    end if

  end subroutine write_source_point

!===============================================================================
! WRITE_TALLY_RESULTS_NR
!===============================================================================

  subroutine write_tally_results_nr(file_id)
    integer(HID_T), intent(in) :: file_id

    integer :: i      ! loop index
    integer :: n      ! number of filter bins
    integer :: m      ! number of score bins
    integer :: n_bins ! total number of bins
    integer(HID_T) :: tallies_group, tally_group
    real(8), allocatable :: tally_temp(:,:,:) ! contiguous array of results
    real(8), target :: global_temp(2,N_GLOBAL_TALLIES)
#ifdef MPI
    real(8) :: dummy  ! temporary receive buffer for non-root reduces
#endif
    integer, allocatable       :: id_array(:)
    type(ElemKeyValueII), pointer :: current
    type(ElemKeyValueII), pointer :: next
    type(TallyObject), pointer :: tally
    type(TallyResult), allocatable :: tallyresult_temp(:,:)

    ! ==========================================================================
    ! COLLECT AND WRITE GLOBAL TALLIES

    if (master) then
      ! Write number of realizations
      call write_dataset(file_id, "n_realizations", n_realizations)

      ! Write number of global tallies
      call write_dataset(file_id, "n_global_tallies", N_GLOBAL_TALLIES)

      tallies_group = open_group(file_id, "tallies")
    end if

    ! Copy global tallies into temporary array for reducing
    n_bins = 2 * N_GLOBAL_TALLIES
    global_temp(1,:) = global_tallies(:)%sum
    global_temp(2,:) = global_tallies(:)%sum_sq

    if (master) then
      ! The MPI_IN_PLACE specifier allows the master to copy values into a
      ! receive buffer without having a temporary variable
#ifdef MPI
      call MPI_REDUCE(MPI_IN_PLACE, global_temp, n_bins, MPI_REAL8, MPI_SUM, &
           0, MPI_COMM_WORLD, mpi_err)
#endif

      ! Transfer values to value on master
      if (current_batch == n_max_batches .or. satisfy_triggers) then
        global_tallies(:)%sum    = global_temp(1,:)
        global_tallies(:)%sum_sq = global_temp(2,:)
      end if

      ! Put reduced value in temporary tally result
      allocate(tallyresult_temp(N_GLOBAL_TALLIES, 1))
      tallyresult_temp(:,1)%sum    = global_temp(1,:)
      tallyresult_temp(:,1)%sum_sq = global_temp(2,:)

      ! Write out global tallies sum and sum_sq
      call write_dataset(file_id, "global_tallies", tallyresult_temp)

      ! Deallocate temporary tally result
      deallocate(tallyresult_temp)
    else
      ! Receive buffer not significant at other processors
#ifdef MPI
      call MPI_REDUCE(global_temp, dummy, n_bins, MPI_REAL8, MPI_SUM, &
           0, MPI_COMM_WORLD, mpi_err)
#endif
    end if

    if (tallies_on) then
      ! Indicate that tallies are on
      if (master) then
        call write_dataset(tallies_group, "tallies_present", 1)

        ! Build list of tally IDs
        current => tally_dict%keys()
        allocate(id_array(n_tallies))
        i = 1

        do while (associated(current))
          id_array(i) = current%value
          ! Move to next tally
          next => current%next
          deallocate(current)
          current => next
          i = i + 1
        end do

      end if

      ! Write all tally results
      TALLY_RESULTS: do i = 1, n_tallies

        tally => tallies(i)

        ! Determine size of tally results array
        m = size(tally%results, 1)
        n = size(tally%results, 2)
        n_bins = m*n*2

        ! Allocate array for storing sums and sums of squares, but
        ! contiguously in memory for each
        allocate(tally_temp(2,m,n))
        tally_temp(1,:,:) = tally%results(:,:)%sum
        tally_temp(2,:,:) = tally%results(:,:)%sum_sq

        if (master) then
          tally_group = open_group(tallies_group, "tally " // &
               trim(to_str(tally%id)))

          ! The MPI_IN_PLACE specifier allows the master to copy values into
          ! a receive buffer without having a temporary variable
#ifdef MPI
          call MPI_REDUCE(MPI_IN_PLACE, tally_temp, n_bins, MPI_REAL8, &
               MPI_SUM, 0, MPI_COMM_WORLD, mpi_err)
#endif

          ! At the end of the simulation, store the results back in the
          ! regular TallyResults array
          if (current_batch == n_max_batches .or. satisfy_triggers) then
            tally%results(:,:)%sum = tally_temp(1,:,:)
            tally%results(:,:)%sum_sq = tally_temp(2,:,:)
          end if

          ! Put in temporary tally result
          allocate(tallyresult_temp(m,n))
          tallyresult_temp(:,:)%sum    = tally_temp(1,:,:)
          tallyresult_temp(:,:)%sum_sq = tally_temp(2,:,:)

          ! Write reduced tally results to file
          call write_dataset(tally_group, "results", tally%results)

          ! Deallocate temporary tally result
          deallocate(tallyresult_temp)
        else
          ! Receive buffer not significant at other processors
#ifdef MPI
          call MPI_REDUCE(tally_temp, dummy, n_bins, MPI_REAL8, MPI_SUM, &
               0, MPI_COMM_WORLD, mpi_err)
#endif
        end if

        ! Deallocate temporary copy of tally results
        deallocate(tally_temp)

        if (master) call close_group(tally_group)
      end do TALLY_RESULTS

      deallocate(id_array)

    else
      if (master) then
        ! Indicate that tallies are off
        call write_dataset(tallies_group, "tallies_present", 0)
      end if
    end if

    if (master) call close_group(tallies_group)

  end subroutine write_tally_results_nr

!===============================================================================
! LOAD_STATE_POINT
!===============================================================================

  subroutine load_state_point()

    integer :: i
    integer :: int_array(3)
    integer(HID_T) :: file_id
    integer(HID_T) :: cmfd_group
    integer(HID_T) :: tallies_group
    integer(HID_T) :: tally_group
    real(8) :: real_array(3)
    logical :: source_present
    integer :: sp_run_CE
    character(MAX_WORD_LEN) :: word
    type(TallyObject), pointer :: tally

    ! Write message
    call write_message("Loading state point " // trim(path_state_point) &
         // "...", 1)

    ! Open file for reading
    file_id = file_open(path_state_point, 'r', parallel=.true.)

    ! Read filetype
    call read_dataset(file_id, "filetype", word)
    if (word /= 'statepoint') then
      call fatal_error("OpenMC tried to restart from a non-statepoint file.")
    end if

    ! Read revision number for state point file and make sure it matches with
    ! current version
    call read_dataset(file_id, "revision", int_array(1))
    if (int_array(1) /= REVISION_STATEPOINT) then
      call fatal_error("State point version does not match current version &
           &in OpenMC.")
    end if

    ! Read and overwrite random number seed
    call read_dataset(file_id, "seed", seed)

    ! It is not impossible for a state point to be generated from a CE run but
    ! to be loaded in to an MG run (or vice versa), check to prevent that.
    call read_dataset(file_id, "run_CE", sp_run_CE)
    if (sp_run_CE == 0 .and. run_CE) then
      call fatal_error("State point file is from multi-group run but &
                       & current run is continous-energy!")
    else if (sp_run_CE == 1 .and. .not. run_CE) then
      call fatal_error("State point file is from continuous-energy run but &
                       & current run is multi-group!")
    end if

    ! Read and overwrite run information except number of batches
    call read_dataset(file_id, "run_mode", word)
    select case(word)
    case ('fixed source')
      run_mode = MODE_FIXEDSOURCE
    case ('k-eigenvalue')
      run_mode = MODE_EIGENVALUE
    end select
    call read_dataset(file_id, "n_particles", n_particles)
    call read_dataset(file_id, "n_batches", int_array(1))

    ! Take maximum of statepoint n_batches and input n_batches
    n_batches = max(n_batches, int_array(1))

    ! Read batch number to restart at
    call read_dataset(file_id, "current_batch", restart_batch)

    ! Check for source in statepoint if needed
    call read_dataset(file_id, "source_present", int_array(1))
    if (int_array(1) == 1) then
      source_present = .true.
    else
      source_present = .false.
    end if

    if (restart_batch > n_batches) then
      call fatal_error("The number batches specified in settings.xml is fewer &
           & than the number of batches in the given statepoint file.")
    end if

    ! Read information specific to eigenvalue run
    if (run_mode == MODE_EIGENVALUE) then
      call read_dataset(file_id, "n_inactive", int_array(1))
      call read_dataset(file_id, "gen_per_batch", gen_per_batch)
      call read_dataset(file_id, "k_generation", &
           k_generation(1:restart_batch*gen_per_batch))
      call read_dataset(file_id, "entropy", &
           entropy(1:restart_batch*gen_per_batch))
      call read_dataset(file_id, "k_col_abs", k_col_abs)
      call read_dataset(file_id, "k_col_tra", k_col_tra)
      call read_dataset(file_id, "k_abs_tra", k_abs_tra)
      call read_dataset(file_id, "k_combined", real_array(1:2))

      ! Take maximum of statepoint n_inactive and input n_inactive
      n_inactive = max(n_inactive, int_array(1))

      ! Read in to see if CMFD was on
      call read_dataset(file_id, "cmfd_on", int_array(1))

      ! Read in CMFD info
      if (int_array(1) == 1) then
        cmfd_group = open_group(file_id, "cmfd")
        call read_dataset(cmfd_group, "indices", cmfd%indices)
        call read_dataset(cmfd_group, "k_cmfd", cmfd%k_cmfd(1:restart_batch))
        call read_dataset(cmfd_group, "cmfd_src", cmfd%cmfd_src)
        call read_dataset(cmfd_group, "cmfd_entropy", &
             cmfd%entropy(1:restart_batch))
        call read_dataset(cmfd_group, "cmfd_balance", &
             cmfd%balance(1:restart_batch))
        call read_dataset(cmfd_group, "cmfd_dominance", &
             cmfd%dom(1:restart_batch))
        call read_dataset(cmfd_group, "cmfd_srccmp", &
             cmfd%src_cmp(1:restart_batch))
        call close_group(cmfd_group)
      end if
    end if

    ! Check to make sure source bank is present
    if (path_source_point == path_state_point .and. .not. source_present) then
      call fatal_error("Source bank must be contained in statepoint restart &
           &file")
    end if

    ! Read tallies to master. If we are using Parallel HDF5, all processes
    ! need to be included in the HDF5 calls.
#ifdef PHDF5
    if (.true.) then
#else
    if (master) then
#endif

      ! Read number of realizations for global tallies
      call read_dataset(file_id, "n_realizations", n_realizations, indep=.true.)

      ! Read global tally data
      call read_dataset(file_id, "global_tallies", global_tallies)

      ! Check if tally results are present
      tallies_group = open_group(file_id, "tallies")
      call read_dataset(tallies_group, "tallies_present", int_array(1), &
                        indep=.true.)

      ! Read in sum and sum squared
      if (int_array(1) == 1) then
        TALLY_RESULTS: do i = 1, n_tallies
          ! Set pointer to tally
          tally => tallies(i)

          ! Read sum, sum_sq, and N for each bin
          tally_group = open_group(tallies_group, "tally " // &
               trim(to_str(tally % id)))
          call read_dataset(tally_group, "results", tally % results)
          call read_dataset(tally_group, "n_realizations", &
               tally % n_realizations)
          call close_group(tally_group)
        end do TALLY_RESULTS
      end if

      call close_group(tallies_group)
    end if


    ! Read source if in eigenvalue mode
    if (run_mode == MODE_EIGENVALUE) then

      ! Check if source was written out separately
      if (.not. source_present) then

        ! Close statepoint file
        call file_close(file_id)

        ! Write message
        call write_message("Loading source file " // trim(path_source_point) &
             // "...", 1)

        ! Open source file
        file_id = file_open(path_source_point, 'r', parallel=.true.)

        ! Read file type
        call read_dataset(file_id, "filetype", int_array(1))

      end if

      ! Write out source
      call read_source_bank(file_id)

    end if

    ! Close file
    call file_close(file_id)

  end subroutine load_state_point

!===============================================================================
! WRITE_SOURCE_BANK writes OpenMC source_bank data
!===============================================================================

  subroutine write_source_bank(group_id)
    use bank_header, only: Bank

    integer(HID_T), intent(in) :: group_id

    integer :: hdf5_err
    integer(HID_T) :: dset     ! data set handle
    integer(HID_T) :: dspace   ! data or file space handle
    integer(HID_T) :: memspace ! memory space handle
    integer(HSIZE_T) :: offset(1) ! source data offset
    integer(HSIZE_T) :: dims(1)
    type(c_ptr) :: f_ptr
#ifdef PHDF5
    integer(HID_T) :: plist    ! property list
#else
    integer :: i
#ifdef MPI
    type(Bank), allocatable, target :: temp_source(:)
#endif
#endif

#ifdef PHDF5
    ! Set size of total dataspace for all procs and rank
    dims(1) = n_particles
    call h5screate_simple_f(1, dims, dspace, hdf5_err)
    call h5dcreate_f(group_id, "source_bank", hdf5_bank_t, dspace, dset, hdf5_err)

    ! Create another data space but for each proc individually
    dims(1) = work
    call h5screate_simple_f(1, dims, memspace, hdf5_err)

    ! Select hyperslab for this dataspace
    offset(1) = work_index(rank)
    call h5sselect_hyperslab_f(dspace, H5S_SELECT_SET_F, offset, dims, hdf5_err)

    ! Set up the property list for parallel writing
    call h5pcreate_f(H5P_DATASET_XFER_F, plist, hdf5_err)
    call h5pset_dxpl_mpio_f(plist, H5FD_MPIO_COLLECTIVE_F, hdf5_err)

    ! Set up pointer to data
    f_ptr = c_loc(source_bank)

    ! Write data to file in parallel
    call h5dwrite_f(dset, hdf5_bank_t, f_ptr, hdf5_err, &
         file_space_id=dspace, mem_space_id=memspace, &
         xfer_prp=plist)

    ! Close all ids
    call h5sclose_f(dspace, hdf5_err)
    call h5sclose_f(memspace, hdf5_err)
    call h5dclose_f(dset, hdf5_err)
    call h5pclose_f(plist, hdf5_err)

#else

    if (master) then
      ! Create dataset big enough to hold all source sites
      dims(1) = n_particles
      call h5screate_simple_f(1, dims, dspace, hdf5_err)
      call h5dcreate_f(group_id, "source_bank", hdf5_bank_t, &
           dspace, dset, hdf5_err)

      ! Save source bank sites since the souce_bank array is overwritten below
#ifdef MPI
      allocate(temp_source(work))
      temp_source(:) = source_bank(:)
#endif

      do i = 0, n_procs - 1
        ! Create memory space
        dims(1) = work_index(i+1) - work_index(i)
        call h5screate_simple_f(1, dims, memspace, hdf5_err)

#ifdef MPI
        ! Receive source sites from other processes
        if (i > 0) then
          call MPI_RECV(source_bank, int(dims(1)), MPI_BANK, i, i, &
               MPI_COMM_WORLD, MPI_STATUS_IGNORE, mpi_err)
        end if
#endif

        ! Select hyperslab for this dataspace
        call h5dget_space_f(dset, dspace, hdf5_err)
        offset(1) = work_index(i)
        call h5sselect_hyperslab_f(dspace, H5S_SELECT_SET_F, offset, dims, hdf5_err)

        ! Set up pointer to data and write data to hyperslab
        f_ptr = c_loc(source_bank)
        call h5dwrite_f(dset, hdf5_bank_t, f_ptr, hdf5_err, &
             file_space_id=dspace, mem_space_id=memspace)

        call h5sclose_f(memspace, hdf5_err)
        call h5sclose_f(dspace, hdf5_err)
      end do

      ! Close all ids
      call h5dclose_f(dset, hdf5_err)

      ! Restore state of source bank
#ifdef MPI
      source_bank(:) = temp_source(:)
      deallocate(temp_source)
#endif
    else
#ifdef MPI
      call MPI_SEND(source_bank, int(work), MPI_BANK, 0, rank, &
           MPI_COMM_WORLD, mpi_err)
#endif
    end if

#endif

  end subroutine write_source_bank

!===============================================================================
! READ_SOURCE_BANK reads OpenMC source_bank data
!===============================================================================

  subroutine read_source_bank(group_id)
    use bank_header, only: Bank

    integer(HID_T), intent(in) :: group_id

    integer :: hdf5_err
    integer(HID_T) :: dset     ! data set handle
    integer(HID_T) :: dspace   ! data space handle
    integer(HID_T) :: memspace ! memory space handle
    integer(HSIZE_T) :: dims(1)
    integer(HSIZE_T) :: offset(1) ! offset of data
    type(c_ptr) :: f_ptr
#ifdef PHDF5
    integer(HID_T) :: plist    ! property list
#endif

    ! Open the dataset
    call h5dopen_f(group_id, "source_bank", dset, hdf5_err)

    ! Create another data space but for each proc individually
    dims(1) = work
    call h5screate_simple_f(1, dims, memspace, hdf5_err)

    ! Select hyperslab for each process
    call h5dget_space_f(dset, dspace, hdf5_err)
    offset(1) = work_index(rank)
    call h5sselect_hyperslab_f(dspace, H5S_SELECT_SET_F, offset, dims, hdf5_err)

    ! Set up pointer to data
    f_ptr = c_loc(source_bank)

#ifdef PHDF5
    ! Read data in parallel
    call h5pcreate_f(H5P_DATASET_XFER_F, plist, hdf5_err)
    call h5pset_dxpl_mpio_f(plist, H5FD_MPIO_COLLECTIVE_F, hdf5_err)
    call h5dread_f(dset, hdf5_bank_t, f_ptr, hdf5_err, &
         file_space_id=dspace, mem_space_id=memspace, &
         xfer_prp=plist)
    call h5pclose_f(plist, hdf5_err)
#else
    call h5dread_f(dset, hdf5_bank_t, f_ptr, hdf5_err, &
         file_space_id=dspace, mem_space_id=memspace)
#endif

    ! Close all ids
    call h5sclose_f(dspace, hdf5_err)
    call h5sclose_f(memspace, hdf5_err)
    call h5dclose_f(dset, hdf5_err)

  end subroutine read_source_bank

end module state_point<|MERGE_RESOLUTION|>--- conflicted
+++ resolved
@@ -217,13 +217,10 @@
               i_list = nuclides(deriv % diff_nuclide) % listing
               call write_dataset(deriv_group, "nuclide", &
                    xs_listings(i_list) % alias)
-<<<<<<< HEAD
             case (DIFF_TEMPERATURE)
               call write_dataset(deriv_group, "independent variable", &
                    "temperature")
               call write_dataset(deriv_group, "material", deriv % diff_material)
-=======
->>>>>>> 88165bfd
             case default
               call fatal_error("Independent variable for derivative " &
                    // trim(to_str(deriv % id)) // " not defined in &
@@ -356,10 +353,7 @@
                  tally_derivs(tally % deriv) % id)
           end if
 
-<<<<<<< HEAD
-=======
           ! Write scores.
->>>>>>> 88165bfd
           call write_dataset(tally_group, "n_score_bins", tally % n_score_bins)
           allocate(str_array(size(tally % score_bins)))
           do j = 1, size(tally % score_bins)
