--- conflicted
+++ resolved
@@ -946,12 +946,8 @@
   subroutine compute_effective_downscatter()
 
     use constants, only: ZERO, CMFD_NOACCEL
-<<<<<<< HEAD
     use global,    only: cmfd, cmfd_downscatter, message
     use output,    only: write_message
-=======
-    use global,    only: cmfd
->>>>>>> fd83b1f3
 
     integer :: nx                ! number of mesh cells in x direction
     integer :: ny                ! number of mesh cells in y direction
