--- conflicted
+++ resolved
@@ -32,35 +32,35 @@
   subroutine title()
 
     write(UNIT=OUTPUT_UNIT, FMT='(/11(A/))') &
-        '       .d88888b.                             888b     d888  .d8888b.', &
-        '      d88P" "Y88b                            8888b   d8888 d88P  Y88b', &
-        '      888     888                            88888b.d88888 888    888', &
-        '      888     888 88888b.   .d88b.  88888b.  888Y88888P888 888       ', &
-        '      888     888 888 "88b d8P  Y8b 888 "88b 888 Y888P 888 888       ', &
-        '      888     888 888  888 88888888 888  888 888  Y8P  888 888    888', &
-        '      Y88b. .d88P 888 d88P Y8b.     888  888 888   "   888 Y88b  d88P', &
-        '       "Y88888P"  88888P"   "Y8888  888  888 888       888  "Y8888P"', &
-        '__________________888______________________________________________________', &
-        '                  888', &
-        '                  888'
+         '       .d88888b.                             888b     d888  .d8888b.', &
+         '      d88P" "Y88b                            8888b   d8888 d88P  Y88b', &
+         '      888     888                            88888b.d88888 888    888', &
+         '      888     888 88888b.   .d88b.  88888b.  888Y88888P888 888       ', &
+         '      888     888 888 "88b d8P  Y8b 888 "88b 888 Y888P 888 888       ', &
+         '      888     888 888  888 88888888 888  888 888  Y8P  888 888    888', &
+         '      Y88b. .d88P 888 d88P Y8b.     888  888 888   "   888 Y88b  d88P', &
+         '       "Y88888P"  88888P"   "Y8888  888  888 888       888  "Y8888P"', &
+         '__________________888______________________________________________________', &
+         '                  888', &
+         '                  888'
 
     ! Write version information
     write(UNIT=OUTPUT_UNIT, FMT=*) &
-        '     Developed At:  Massachusetts Institute of Technology'
+         '     Developed At:  Massachusetts Institute of Technology'
     write(UNIT=OUTPUT_UNIT, FMT='(6X,"Version:",7X,I1,".",I1,".",I1)') &
-        VERSION_MAJOR, VERSION_MINOR, VERSION_RELEASE
+         VERSION_MAJOR, VERSION_MINOR, VERSION_RELEASE
 #ifdef GIT_SHA1
     write(UNIT=OUTPUT_UNIT, FMT='(6X,"Git SHA1:",6X,A)') GIT_SHA1
 #endif
 
     ! Write the date and time
     write(UNIT=OUTPUT_UNIT, FMT='(6X,"Date/Time:",5X,A)') &
-        time_stamp()
+         time_stamp()
 
 #ifdef MPI
     ! Write number of processors
     write(UNIT=OUTPUT_UNIT, FMT='(6X,"MPI Processes:",1X,A)') &
-        trim(to_str(n_procs))
+         trim(to_str(n_procs))
 #endif
 
   end subroutine title
@@ -77,7 +77,7 @@
 
     call date_and_time(DATE=date_, TIME=time_)
     current_time = date_(1:4) // "-" // date_(5:6) // "-" // date_(7:8) // &
-        " " // time_(1:2) // ":" // time_(3:4) // ":" // time_(5:6)
+         " " // time_(1:2) // ":" // time_(3:4) // ":" // time_(5:6)
 
   end function time_stamp
 
@@ -125,13 +125,13 @@
     select case (header_level)
     case (1)
       write(UNIT=unit_, FMT='(/3(1X,A/))') repeat('=', 75), & 
-          repeat('=', n) // '>     ' // trim(line) // '     <' // &
-          repeat('=', m), repeat('=', 75)
+           repeat('=', n) // '>     ' // trim(line) // '     <' // &
+           repeat('=', m), repeat('=', 75)
     case (2)
       write(UNIT=unit_, FMT='(/2(1X,A/))') trim(line), repeat('-', 75)
     case (3)
       write(UNIT=unit_, FMT='(/1X,A/)') repeat('=', n) // '>     ' // &
-          trim(line) // '     <' // repeat('=', m)
+           trim(line) // '     <' // repeat('=', m)
     end select
 
   end subroutine header
@@ -145,11 +145,11 @@
 
     if (master) then
       write(UNIT=OUTPUT_UNIT, FMT='(1X,A,1X,I1,".",I1,".",I1)') &
-          "OpenMC version", VERSION_MAJOR, VERSION_MINOR, VERSION_RELEASE
+           "OpenMC version", VERSION_MAJOR, VERSION_MINOR, VERSION_RELEASE
       write(UNIT=OUTPUT_UNIT, FMT=*) "Copyright (c) 2011-2012 &
-          &Massachusetts Institute of Technology"
+           &Massachusetts Institute of Technology"
       write(UNIT=OUTPUT_UNIT, FMT=*) "MIT/X license at &
-          &<http://mit-crpg.github.com/openmc/license.html>"
+           &<http://mit-crpg.github.com/openmc/license.html>"
     end if
 
   end subroutine print_version
@@ -207,7 +207,7 @@
         else
           ! Determine last space in current line
           i_end = i_start + index(message(i_start+1:i_start+line_wrap), &
-              ' ', BACK=.true.)
+               ' ', BACK=.true.)
 
           ! Write up to last space
           write(ou, fmt='(1X,A)') message(i_start+1:i_end-1)
@@ -270,8 +270,8 @@
         l => lattices(coord % lattice)
         write(ou,*) '    Lattice          = ' // trim(to_str(l % id))
         write(ou,*) '    Lattice position = (' // trim(to_str(&
-            p % coord % lattice_x)) // ',' // trim(to_str(&
-            p % coord % lattice_y)) // ')'
+             p % coord % lattice_x)) // ',' // trim(to_str(&
+             p % coord % lattice_y)) // ')'
       end if
 
       ! Print local coordinates
@@ -390,7 +390,7 @@
       case default
         index_surf = abs(c % surfaces(i))
         string = trim(string) // ' ' // to_str(sign(&
-            surfaces(index_surf) % id, c % surfaces(i)))
+             surfaces(index_surf) % id, c % surfaces(i)))
       end select
     end do
     write(unit_,*) '    Surface Specification:' // trim(string)
@@ -600,7 +600,7 @@
 
     ! Write total atom density in atom/b-cm
     write(unit_,*) '    Atom Density = ' // trim(to_str(mat % density)) &
-        // ' atom/b-cm'
+         // ' atom/b-cm'
 
     ! Write atom density for each nuclide in material
     write(unit_,*) '    Nuclides:'
@@ -608,7 +608,7 @@
       nuc => nuclides(mat % nuclide(i))
       density = mat % atom_density(i)
       string = '        ' // trim(nuc % name) // ' = ' // &
-          trim(to_str(density)) // ' atom/b-cm'
+           trim(to_str(density)) // ' atom/b-cm'
       write(unit_,*) trim(string)
     end do
 
@@ -747,7 +747,7 @@
       string = ""
       do i = 1, t % filters(j) % n_bins + 1
         string = trim(string) // ' ' // trim(to_str(&
-            t % filters(j) % real_bins(i)))
+             t % filters(j) % real_bins(i)))
       end do
       write(unit_,*) '    Incoming Energy Bins:' // trim(string)
     end if
@@ -758,7 +758,7 @@
       string = ""
       do i = 1, t % filters(j) % n_bins + 1
         string = trim(string) // ' ' // trim(to_str(&
-            t % filters(j) % real_bins(i)))
+             t % filters(j) % real_bins(i)))
       end do
       write(unit_,*) '    Outgoing Energy Bins:' // trim(string)
     end if
@@ -770,10 +770,10 @@
         write(unit_,fmt='(A)',advance='no') ' total'
       else
         write(unit_,fmt='(A)',advance='no') ' ' // trim(adjustl(&
-            nuclides(t % nuclide_bins(i)) % name))
+             nuclides(t % nuclide_bins(i)) % name))
       end if
       if (mod(i,4) == 0 .and. i /= t % n_nuclide_bins) &
-          write(unit_,'(/18X)',advance='no')
+           write(unit_,'(/18X)',advance='no')
     end do
     write(unit_,*)
 
@@ -943,8 +943,8 @@
       end if
 
       write(unit_,'(3X,A11,1X,F8.3,3X,L1,3X,A4,1X,I6,1X,I11,1X,I11)') &
-          reaction_name(rxn % MT), rxn % Q_value, rxn % scatter_in_cm, &
-          law(1:4), rxn % threshold, size_angle, size_energy
+           reaction_name(rxn % MT), rxn % Q_value, rxn % scatter_in_cm, &
+           law(1:4), rxn % threshold, size_angle, size_energy
 
       ! Accumulate data size
       size_xs = size_xs + (nuc % n_grid - rxn%threshold + 1) * 8
@@ -981,11 +981,11 @@
     write(unit_,*) '  Memory Requirements'
     write(unit_,*) '    Cross sections = ' // trim(to_str(size_xs)) // ' bytes'
     write(unit_,*) '    Secondary angle distributions = ' // &
-        trim(to_str(size_angle_total)) // ' bytes'
+         trim(to_str(size_angle_total)) // ' bytes'
     write(unit_,*) '    Secondary energy distributions = ' // &
-        trim(to_str(size_energy_total)) // ' bytes'
+         trim(to_str(size_energy_total)) // ' bytes'
     write(unit_,*) '    Probability Tables = ' // &
-        trim(to_str(size_urr)) // ' bytes'
+         trim(to_str(size_urr)) // ' bytes'
     write(unit_,*) '    Total = ' // trim(to_str(size_total)) // ' bytes'
 
     ! Blank line at end of nuclide
@@ -1021,28 +1021,28 @@
 
     ! Inelastic data
     write(unit_,*) '  # of Incoming Energies (Inelastic) = ' // &
-        trim(to_str(sab % n_inelastic_e_in))
+         trim(to_str(sab % n_inelastic_e_in))
     write(unit_,*) '  # of Outgoing Energies (Inelastic) = ' // &
-        trim(to_str(sab % n_inelastic_e_out))
+         trim(to_str(sab % n_inelastic_e_out))
     write(unit_,*) '  # of Outgoing Angles (Inelastic) = ' // &
-        trim(to_str(sab % n_inelastic_mu))
+         trim(to_str(sab % n_inelastic_mu))
     write(unit_,*) '  Threshold for Inelastic = ' // &
-        trim(to_str(sab % threshold_inelastic))
+         trim(to_str(sab % threshold_inelastic))
 
     ! Elastic data
     if (sab % n_elastic_e_in > 0) then
       write(unit_,*) '  # of Incoming Energies (Elastic) = ' // &
-          trim(to_str(sab % n_elastic_e_in))
+           trim(to_str(sab % n_elastic_e_in))
       write(unit_,*) '  # of Outgoing Angles (Elastic) = ' // &
-          trim(to_str(sab % n_elastic_mu))
+           trim(to_str(sab % n_elastic_mu))
       write(unit_,*) '  Threshold for Elastic = ' // &
-          trim(to_str(sab % threshold_elastic))
+           trim(to_str(sab % threshold_elastic))
     end if
 
     ! Determine memory used by S(a,b) table and write out
     size_sab = 8 * (sab % n_inelastic_e_in * (2 + sab % n_inelastic_e_out * &
-        (1 + sab % n_inelastic_mu)) + sab % n_elastic_e_in * &
-        (2 + sab % n_elastic_mu))
+         (1 + sab % n_inelastic_mu)) + sab % n_elastic_e_in * &
+         (2 + sab % n_elastic_mu))
     write(unit_,*) '  Memory Used = ' // trim(to_str(size_sab)) // ' bytes'
 
     ! Blank line at end
@@ -1070,19 +1070,19 @@
 
     call header("OpenMC Monte Carlo Code", unit=UNIT_SUMMARY, level=1)
     write(UNIT=UNIT_SUMMARY, FMT=*) &
-        "Copyright:     2011-2012 Massachusetts Institute of Technology"
+         "Copyright:     2011-2012 Massachusetts Institute of Technology"
     write(UNIT=UNIT_SUMMARY, FMT='(1X,A,7X,2(I1,"."),I1)') &
-        "Version:", VERSION_MAJOR, VERSION_MINOR, VERSION_RELEASE
+         "Version:", VERSION_MAJOR, VERSION_MINOR, VERSION_RELEASE
 #ifdef GIT_SHA1
     write(UNIT=UNIT_SUMMARY, FMT='(1X,"Git SHA1:",6X,A)') GIT_SHA1
 #endif
     write(UNIT=UNIT_SUMMARY, FMT='(1X,"Date/Time:",5X,A)') &
-        time_stamp()
+         time_stamp()
 
     ! Write information on number of processors
 #ifdef MPI
     write(UNIT=UNIT_SUMMARY, FMT='(1X,"MPI Processes:",1X,A)') &
-        trim(to_str(n_procs))
+         trim(to_str(n_procs))
 #endif
 
     ! Display problem summary
@@ -1127,7 +1127,7 @@
     call header("UNIONIZED ENERGY GRID", unit=UNIT_SUMMARY)
     write(UNIT_SUMMARY,*) "Points on energy grid:  " // trim(to_str(n_grid))
     write(UNIT_SUMMARY,*) "Extra storage required: " // trim(to_str(&
-        n_grid*n_nuclides_total*4)) // " bytes"
+         n_grid*n_nuclides_total*4)) // " bytes"
 
     ! print summary of variance reduction
     call header("VARIANCE REDUCTION", unit=UNIT_SUMMARY)
@@ -1237,16 +1237,16 @@
     ! write out information batch and option independent output
     write(UNIT=OUTPUT_UNIT, FMT='(2X,I5)', ADVANCE='NO') current_batch
     write(UNIT=OUTPUT_UNIT, FMT='(3X,F8.5)', ADVANCE='NO') &
-        k_batch(current_batch)
+         k_batch(current_batch)
 
     ! write out entropy info
     if (entropy_on) write(UNIT=OUTPUT_UNIT, FMT='(3X, F8.5)', ADVANCE='NO') &
-        entropy(current_batch)
+         entropy(current_batch)
 
     ! write out accumulated k-effective if after first active batch
     if (current_batch > n_inactive + 1) then 
       write(UNIT=OUTPUT_UNIT, FMT='(3X, F8.5," +/-",F8.5)', ADVANCE='NO') &
-          keff, keff_std
+           keff, keff_std
     else
       write(UNIT=OUTPUT_UNIT, FMT='(23X)', ADVANCE='NO')
     end if
@@ -1254,11 +1254,11 @@
 
     ! write out cmfd keff if it is active
     if (cmfd_on) write(UNIT=OUTPUT_UNIT, FMT='(3X, F8.5)', ADVANCE='NO') &
-        cmfd % keff 
+         cmfd % keff 
 
     ! write out cmfd entopy
     if (cmfd_on .and. entropy_on) write(UNIT=OUTPUT_UNIT, &
-        FMT='(3X, F8.5)', ADVANCE='NO') cmfd % entropy
+         FMT='(3X, F8.5)', ADVANCE='NO') cmfd % entropy
 
     ! next line
     write(UNIT=OUTPUT_UNIT, FMT=*)
@@ -1285,18 +1285,18 @@
 
       ! Write plotting origin
       write(ou,100) "Origin:", trim(to_str(pl % origin(1))) // &
-          " " // trim(to_str(pl % origin(2))) // " " // &
-          trim(to_str(pl % origin(3)))
+           " " // trim(to_str(pl % origin(2))) // " " // &
+           trim(to_str(pl % origin(3)))
 
       ! Write plotting width
       if (pl % type == PLOT_TYPE_SLICE) then
 
         write(ou,100) "Width:", trim(to_str(pl % width(1))) // &
-            " " // trim(to_str(pl % width(2)))
+             " " // trim(to_str(pl % width(2)))
         write(ou,100) "Coloring:", trim(to_str(pl % color_by))
         write(ou,100) "Basis:", trim(to_str(pl % basis))
         write(ou,100) "Pixels:", trim(to_str(pl % pixels(1))) // " " // &
-            trim(to_str(pl % pixels(2)))
+             trim(to_str(pl % pixels(2)))
       end if
 
       write(ou,*)
@@ -1329,7 +1329,7 @@
     write(ou,100) "  Reading cross sections", time_read_xs % elapsed
     write(ou,100) "  Unionizing energy grid", time_unionize % elapsed
     write(ou,100) "Total time in simulation", time_inactive % elapsed + &
-        time_active % elapsed
+         time_active % elapsed
     write(ou,100) "  Time in transport only", time_transport % elapsed
     if(cmfd_run) write(ou,100) "Total CMFD time", time_cmfd % elapsed
     write(ou,100) "  Time in inactive batches", time_inactive % elapsed
@@ -1343,14 +1343,14 @@
 
     if (restart_run) then
       total_particles = n_particles * (n_batches - &
-          restart_batch) * gen_per_batch
+           restart_batch) * gen_per_batch
     else
       total_particles = n_particles * n_batches * gen_per_batch
     end if
 
     ! display calculate rate
     speed = real(total_particles) / (time_inactive % elapsed + &
-        time_active % elapsed)
+         time_active % elapsed)
     string = to_str(speed)
     write(ou,101) "Calculation Rate", trim(string)
 
@@ -1368,13 +1368,13 @@
 
     ! write global tallies
     write(ou,102) "k-effective (Analog)", global_tallies(K_ANALOG) % sum, &
-        global_tallies(K_ANALOG) % sum_sq
+         global_tallies(K_ANALOG) % sum_sq
     write(ou,102) "k-effective (Collision)", global_tallies(K_COLLISION) % sum, &
-        global_tallies(K_COLLISION) % sum_sq
+         global_tallies(K_COLLISION) % sum_sq
     write(ou,102) "k-effective (Track-length)", global_tallies(K_TRACKLENGTH) % sum, &
-        global_tallies(K_TRACKLENGTH) % sum_sq
+         global_tallies(K_TRACKLENGTH) % sum_sq
     write(ou,102) "Leakage Fraction", global_tallies(LEAKAGE) % sum, &
-        global_tallies(LEAKAGE) % sum_sq
+         global_tallies(LEAKAGE) % sum_sq
     write(ou,*)
 
     ! format for write statements
@@ -1402,7 +1402,7 @@
     integer :: score_index  ! scoring bin index
     integer :: i_nuclide    ! index in nuclides array
     integer :: i_listing    ! index in xs_listings array
-    integer :: n_order       ! loop index for scattering orders
+    integer :: n_order      ! loop index for scattering orders
     real(8) :: t_value      ! t-values for confidence intervals
     real(8) :: alpha        ! significance level for CI
     character(MAX_FILE_LEN) :: filename                    ! name of output file
@@ -1479,10 +1479,10 @@
       ! Write header block
       if (t % label == "") then
         call header("TALLY " // trim(to_str(t % id)), unit=UNIT_TALLY, &
-            level=3)
+             level=3)
       else
         call header("TALLY " // trim(to_str(t % id)) // ": " &
-            // trim(t % label), unit=UNIT_TALLY, level=3)
+             // trim(t % label), unit=UNIT_TALLY, level=3)
       endif
 
       ! Handle surface current tallies separately
@@ -1531,7 +1531,7 @@
             ! Print current filter information
             type = t % filters(j) % type
             write(UNIT=UNIT_TALLY, FMT='(1X,2A,1X,A)') repeat(" ", indent), &
-                trim(filter_name(type)), trim(get_label(t, j))
+                 trim(filter_name(type)), trim(get_label(t, j))
             indent = indent + 2
             j = j + 1
           end if
@@ -1542,7 +1542,7 @@
         if (t % n_filters > 0) then
           type = t % filters(j) % type
           write(UNIT=UNIT_TALLY, FMT='(1X,2A,1X,A)') repeat(" ", indent), &
-              trim(filter_name(type)), trim(get_label(t, j))
+               trim(filter_name(type)), trim(get_label(t, j))
         end if
 
         ! Determine scoring index for this bin combination -- note that unlike
@@ -1554,13 +1554,8 @@
         else
           filter_index = 1
         end if
-<<<<<<< HEAD
-        
-        ! Write scores for this filter bin combination
-=======
 
         ! Write results for this filter bin combination
->>>>>>> dd87f7ff
         score_index = 0
         if (t % n_filters > 0) indent = indent + 2
         do n = 1, t % n_nuclide_bins
@@ -1568,11 +1563,11 @@
           i_nuclide = t % nuclide_bins(n)
           if (i_nuclide == -1) then
             write(UNIT=UNIT_TALLY, FMT='(1X,2A,1X,A)') repeat(" ", indent), &
-                "Total Material"
+                 "Total Material"
           else
             i_listing = nuclides(i_nuclide) % listing
             write(UNIT=UNIT_TALLY, FMT='(1X,2A,1X,A)') repeat(" ", indent), &
-                trim(xs_listings(i_listing) % alias)
+                 trim(xs_listings(i_listing) % alias)
           end if
 
           indent = indent + 2
@@ -1580,7 +1575,6 @@
           do l = 1, t % n_nonPN_score_bins
             k = k + 1
             score_index = score_index + 1
-<<<<<<< HEAD
             if (t % score_bins(k) == SCORE_SCATTER_N) then
               if (t % scatt_order(k) == 0) then
                 score_name = "Scattering Rate"
@@ -1615,12 +1609,6 @@
                 to_str(t % results(score_index,filter_index) % sum), &
                 trim(to_str(t % results(score_index,filter_index) % sum_sq))
             end if
-=======
-            write(UNIT=UNIT_TALLY, FMT='(1X,2A,1X,A,"+/- ",A)') & 
-                 repeat(" ", indent), score_name(abs(t % score_bins(k))), &
-                 to_str(t % results(score_index,filter_index) % sum), &
-                 trim(to_str(t % results(score_index,filter_index) % sum_sq))
->>>>>>> dd87f7ff
           end do
           indent = indent - 2
 
@@ -1697,182 +1685,110 @@
 
               ! Write incoming energy bin
               write(UNIT=UNIT_TALLY, FMT='(3X,A,1X,A)') &
-                  "Incoming Energy", trim(get_label(t, i_filter_ein))
+                   "Incoming Energy", trim(get_label(t, i_filter_ein))
             end if
 
             ! Left Surface
             t % matching_bins(i_filter_mesh) = &
-                mesh_indices_to_bin(m, (/ i-1, j, k /) + 1, .true.)
+                 mesh_indices_to_bin(m, (/ i-1, j, k /) + 1, .true.)
             t % matching_bins(i_filter_surf) = IN_RIGHT
             filter_index = sum((t % matching_bins - 1) * t % stride) + 1
             write(UNIT=UNIT_TALLY, FMT='(5X,A,T35,A,"+/- ",A)') & 
-<<<<<<< HEAD
-                "Outgoing Current to Left", &
-                to_str(t % scores(1,filter_index) % sum), &
-                trim(to_str(t % scores(1,filter_index) % sum_sq))
-=======
                  "Outgoing Current to Left", &
                  to_str(t % results(1,filter_index) % sum), &
                  trim(to_str(t % results(1,filter_index) % sum_sq))
->>>>>>> dd87f7ff
 
             t % matching_bins(i_filter_surf) = OUT_RIGHT
             filter_index = sum((t % matching_bins - 1) * t % stride) + 1
             write(UNIT=UNIT_TALLY, FMT='(5X,A,T35,A,"+/- ",A)') & 
-<<<<<<< HEAD
-                "Incoming Current from Left", &
-                to_str(t % scores(1,filter_index) % sum), &
-                trim(to_str(t % scores(1,filter_index) % sum_sq))
-=======
                  "Incoming Current from Left", &
                  to_str(t % results(1,filter_index) % sum), &
                  trim(to_str(t % results(1,filter_index) % sum_sq))
->>>>>>> dd87f7ff
 
             ! Right Surface
             t % matching_bins(i_filter_mesh) = &
-                mesh_indices_to_bin(m, (/ i, j, k /) + 1, .true.)
+                 mesh_indices_to_bin(m, (/ i, j, k /) + 1, .true.)
             t % matching_bins(i_filter_surf) = IN_RIGHT
             filter_index = sum((t % matching_bins - 1) * t % stride) + 1
             write(UNIT=UNIT_TALLY, FMT='(5X,A,T35,A,"+/- ",A)') & 
-<<<<<<< HEAD
-                "Incoming Current from Right", &
-                to_str(t % scores(1,filter_index) % sum), &
-                trim(to_str(t % scores(1,filter_index) % sum_sq))
-=======
                  "Incoming Current from Right", &
                  to_str(t % results(1,filter_index) % sum), &
                  trim(to_str(t % results(1,filter_index) % sum_sq))
->>>>>>> dd87f7ff
 
             t % matching_bins(i_filter_surf) = OUT_RIGHT
             filter_index = sum((t % matching_bins - 1) * t % stride) + 1
             write(UNIT=UNIT_TALLY, FMT='(5X,A,T35,A,"+/- ",A)') & 
-<<<<<<< HEAD
-                "Outgoing Current to Right", &
-                to_str(t % scores(1,filter_index) % sum), &
-                trim(to_str(t % scores(1,filter_index) % sum_sq))
-=======
                  "Outgoing Current to Right", &
                  to_str(t % results(1,filter_index) % sum), &
                  trim(to_str(t % results(1,filter_index) % sum_sq))
->>>>>>> dd87f7ff
 
             ! Back Surface
             t % matching_bins(i_filter_mesh) = &
-                mesh_indices_to_bin(m, (/ i, j-1, k /) + 1, .true.)
+                 mesh_indices_to_bin(m, (/ i, j-1, k /) + 1, .true.)
             t % matching_bins(i_filter_surf) = IN_FRONT
             filter_index = sum((t % matching_bins - 1) * t % stride) + 1
             write(UNIT=UNIT_TALLY, FMT='(5X,A,T35,A,"+/- ",A)') & 
-<<<<<<< HEAD
-                "Outgoing Current to Back", &
-                to_str(t % scores(1,filter_index) % sum), &
-                trim(to_str(t % scores(1,filter_index) % sum_sq))
-=======
                  "Outgoing Current to Back", &
                  to_str(t % results(1,filter_index) % sum), &
                  trim(to_str(t % results(1,filter_index) % sum_sq))
->>>>>>> dd87f7ff
 
             t % matching_bins(i_filter_surf) = OUT_FRONT
             filter_index = sum((t % matching_bins - 1) * t % stride) + 1
             write(UNIT=UNIT_TALLY, FMT='(5X,A,T35,A,"+/- ",A)') & 
-<<<<<<< HEAD
-                "Incoming Current from Back", &
-                to_str(t % scores(1,filter_index) % sum), &
-                trim(to_str(t % scores(1,filter_index) % sum_sq))
-=======
                  "Incoming Current from Back", &
                  to_str(t % results(1,filter_index) % sum), &
                  trim(to_str(t % results(1,filter_index) % sum_sq))
->>>>>>> dd87f7ff
 
             ! Front Surface
             t % matching_bins(i_filter_mesh) = &
-                mesh_indices_to_bin(m, (/ i, j, k /) + 1, .true.)
+                 mesh_indices_to_bin(m, (/ i, j, k /) + 1, .true.)
             t % matching_bins(i_filter_surf) = IN_FRONT
             filter_index = sum((t % matching_bins - 1) * t % stride) + 1
             write(UNIT=UNIT_TALLY, FMT='(5X,A,T35,A,"+/- ",A)') & 
-<<<<<<< HEAD
-                "Incoming Current from Front", &
-                to_str(t % scores(1,filter_index) % sum), &
-                trim(to_str(t % scores(1,filter_index) % sum_sq))
-=======
                  "Incoming Current from Front", &
                  to_str(t % results(1,filter_index) % sum), &
                  trim(to_str(t % results(1,filter_index) % sum_sq))
->>>>>>> dd87f7ff
 
             t % matching_bins(i_filter_surf) = OUT_FRONT
             filter_index = sum((t % matching_bins - 1) * t % stride) + 1
             write(UNIT=UNIT_TALLY, FMT='(5X,A,T35,A,"+/- ",A)') & 
-<<<<<<< HEAD
-                "Outgoing Current to Front", &
-                to_str(t % scores(1,filter_index) % sum), &
-                trim(to_str(t % scores(1,filter_index) % sum_sq))
-=======
                  "Outgoing Current to Front", &
                  to_str(t % results(1,filter_index) % sum), &
                  trim(to_str(t % results(1,filter_index) % sum_sq))
->>>>>>> dd87f7ff
 
             ! Bottom Surface
             t % matching_bins(i_filter_mesh) = &
-                mesh_indices_to_bin(m, (/ i, j, k-1 /) + 1, .true.)
+                 mesh_indices_to_bin(m, (/ i, j, k-1 /) + 1, .true.)
             t % matching_bins(i_filter_surf) = IN_TOP
             filter_index = sum((t % matching_bins - 1) * t % stride) + 1
             write(UNIT=UNIT_TALLY, FMT='(5X,A,T35,A,"+/- ",A)') & 
-<<<<<<< HEAD
-                "Outgoing Current to Bottom", &
-                to_str(t % scores(1,filter_index) % sum), &
-                trim(to_str(t % scores(1,filter_index) % sum_sq))
-=======
                  "Outgoing Current to Bottom", &
                  to_str(t % results(1,filter_index) % sum), &
                  trim(to_str(t % results(1,filter_index) % sum_sq))
->>>>>>> dd87f7ff
 
             t % matching_bins(i_filter_surf) = OUT_TOP
             filter_index = sum((t % matching_bins - 1) * t % stride) + 1
             write(UNIT=UNIT_TALLY, FMT='(5X,A,T35,A,"+/- ",A)') & 
-<<<<<<< HEAD
-                "Incoming Current from Bottom", &
-                to_str(t % scores(1,filter_index) % sum), &
-                trim(to_str(t % scores(1,filter_index) % sum_sq))
-=======
                  "Incoming Current from Bottom", &
                  to_str(t % results(1,filter_index) % sum), &
                  trim(to_str(t % results(1,filter_index) % sum_sq))
->>>>>>> dd87f7ff
 
             ! Top Surface
             t % matching_bins(i_filter_mesh) = &
-                mesh_indices_to_bin(m, (/ i, j, k /) + 1, .true.)
+                 mesh_indices_to_bin(m, (/ i, j, k /) + 1, .true.)
             t % matching_bins(i_filter_surf) = IN_TOP
             filter_index = sum((t % matching_bins - 1) * t % stride) + 1
             write(UNIT=UNIT_TALLY, FMT='(5X,A,T35,A,"+/- ",A)') & 
-<<<<<<< HEAD
-                "Incoming Current from Top", &
-                to_str(t % scores(1,filter_index) % sum), &
-                trim(to_str(t % scores(1,filter_index) % sum_sq))
-=======
                  "Incoming Current from Top", &
                  to_str(t % results(1,filter_index) % sum), &
                  trim(to_str(t % results(1,filter_index) % sum_sq))
->>>>>>> dd87f7ff
 
             t % matching_bins(i_filter_surf) = OUT_TOP
             filter_index = sum((t % matching_bins - 1) * t % stride) + 1
             write(UNIT=UNIT_TALLY, FMT='(5X,A,T35,A,"+/- ",A)') & 
-<<<<<<< HEAD
-                "Outgoing Current to Top", &
-                to_str(t % scores(1,filter_index) % sum), &
-                trim(to_str(t % scores(1,filter_index) % sum_sq))
-=======
                  "Outgoing Current to Top", &
                  to_str(t % results(1,filter_index) % sum), &
                  trim(to_str(t % results(1,filter_index) % sum_sq))
->>>>>>> dd87f7ff
           end do
 
         end do
@@ -1920,10 +1836,10 @@
       call bin_to_mesh_indices(m, bin, ijk)
       if (m % n_dimension == 2) then
         label = "Index (" // trim(to_str(ijk(1))) // ", " // &
-            trim(to_str(ijk(2))) // ")"
+             trim(to_str(ijk(2))) // ")"
       elseif (m % n_dimension == 3) then
         label = "Index (" // trim(to_str(ijk(1))) // ", " // &
-            trim(to_str(ijk(2))) // ", " // trim(to_str(ijk(3))) // ")"
+             trim(to_str(ijk(2))) // ", " // trim(to_str(ijk(3))) // ")"
       end if
     case (FILTER_ENERGYIN, FILTER_ENERGYOUT)
       E0 = t % filters(i_filter) % real_bins(bin)
