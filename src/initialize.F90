module initialize

  use ace,              only: read_xs, same_nuclide_list
  use bank_header,      only: Bank
  use constants
  use dict_header,      only: DictIntInt, ElemKeyValueII
  use set_header,       only: SetInt
  use energy_grid,      only: logarithmic_grid, grid_method, unionized_grid
  use error,            only: fatal_error, warning
  use geometry,         only: neighbor_lists, count_instance, calc_offsets,    &
                              maximum_levels
  use geometry_header,  only: Cell, Universe, Lattice, RectLattice, HexLattice,&
                              &BASE_UNIVERSE
  use global
  use hdf5_interface,   only: file_open, read_dataset, file_close, hdf5_bank_t,&
                              hdf5_tallyresult_t, hdf5_integer8_t
  use input_xml,        only: read_input_xml, read_cross_sections_xml,         &
                              cells_in_univ_dict, read_plots_xml
  use material_header,  only: Material
  use output,           only: title, header, print_version, write_message,     &
                              print_usage, write_xs_summary, print_plot
  use random_lcg,       only: initialize_prng
  use state_point,      only: load_state_point
  use string,           only: to_str, str_to_int, starts_with, ends_with
  use summary,          only: write_summary
  use tally_header,     only: TallyObject, TallyResult, TallyFilter
  use tally_initialize, only: configure_tallies

#ifdef MPI
  use message_passing
#endif

#ifdef _OPENMP
  use omp_lib
#endif

  use hdf5

  use, intrinsic :: ISO_C_BINDING, only: c_loc

  implicit none

contains

!===============================================================================
! INITIALIZE_RUN takes care of all initialization tasks, i.e. reading
! from command line, reading xml input files, initializing random
! number seeds, reading cross sections, initializing starting source,
! setting up timers, etc.
!===============================================================================

  subroutine initialize_run()

    ! Start total and initialization timer
    call time_total%start()
    call time_initialize%start()

#ifdef MPI
    ! Setup MPI
    call initialize_mpi()
#endif

    ! Initialize HDF5 interface
    call hdf5_initialize()

    ! Read command line arguments
    call read_command_line()

    if (master) then
      ! Display title and initialization header
      call title()
      call header("INITIALIZATION", level=1)
    end if

    ! Read XML input files
    call read_input_xml()

    ! Initialize random number generator -- this has to be done after the input
    ! files have been read in case the user specified a seed for the random
    ! number generator

    call initialize_prng()

    ! Read plots.xml if it exists -- this has to be done separate from the other
    ! XML files because we need the PRNG to be initialized first
    if (run_mode == MODE_PLOTTING) call read_plots_xml()

    ! Set up universe structures
    call prepare_universes()

    ! Use dictionaries to redefine index pointers
    call adjust_indices()

    ! Initialize distribcell_filters
    call prepare_distribcell()

    ! After reading input and basic geometry setup is complete, build lists of
    ! neighboring cells for efficient tracking
    call neighbor_lists()

    ! Check to make sure there are not too many nested coordinate levels in the
    ! geometry since the coordinate list is statically allocated for performance
    ! reasons
    if (maximum_levels(universes(BASE_UNIVERSE)) > MAX_COORD) then
      call fatal_error("Too many nested coordinate levels in the geometry. &
           &Try increasing the maximum number of coordinate levels by &
           &providing the CMake -Dmaxcoord= option.")
    end if

    if (run_mode /= MODE_PLOTTING) then
      ! With the AWRs from the xs_listings, change all material specifications
      ! so that they contain atom percents summing to 1
      call normalize_ao()

      ! Read ACE-format cross sections
      call time_read_xs%start()
      call read_xs()
      call time_read_xs%stop()

      ! Create linked lists for multiple instances of the same nuclide
      call same_nuclide_list()

      ! Construct unionized or log energy grid for cross-sections
      select case (grid_method)
      case (GRID_NUCLIDE)
        continue
      case (GRID_MAT_UNION)
        call time_unionize%start()
        call unionized_grid()
        call time_unionize%stop()
      case (GRID_LOGARITHM)
        call logarithmic_grid()
      end select

      ! Allocate and setup tally stride, matching_bins, and tally maps
      call configure_tallies()

      ! Determine how much work each processor should do
      call calculate_work()

      ! Allocate source bank, and for eigenvalue simulations also allocate the
      ! fission bank
      call allocate_banks()

      ! If this is a restart run, load the state point data and binary source
      ! file
      if (restart_run) call load_state_point()
    end if

    if (master) then
      if (run_mode == MODE_PLOTTING) then
        ! Display plotting information
        call print_plot()
      else
        ! Write summary information
        if (output_summary) call write_summary()

        ! Write cross section information
        if (output_xs) call write_xs_summary()
      end if
    end if

    ! Check for particle restart run
    if (particle_restart_run) run_mode = MODE_PARTICLE

    ! Warn if overlap checking is on
    if (master .and. check_overlaps) then
      call write_message("")
      call warning("Cell overlap checking is ON")
    end if

    ! Stop initialization timer
    call time_initialize%stop()

  end subroutine initialize_run

#ifdef MPI
!===============================================================================
! INITIALIZE_MPI starts up the Message Passing Interface (MPI) and determines
! the number of processors the problem is being run with as well as the rank of
! each processor.
!===============================================================================

  subroutine initialize_mpi()

    integer                   :: bank_blocks(5)   ! Count for each datatype
#ifdef MPIF08
    type(MPI_Datatype)        :: bank_types(5)
    type(MPI_Datatype)        :: result_types(1)
    type(MPI_Datatype)        :: temp_type
#else
    integer                   :: bank_types(5)    ! Datatypes
    integer                   :: result_types(1)  ! Datatypes
    integer                   :: temp_type        ! temporary derived type
#endif
    integer(MPI_ADDRESS_KIND) :: bank_disp(5)     ! Displacements
    integer                   :: result_blocks(1) ! Count for each datatype
    integer(MPI_ADDRESS_KIND) :: result_disp(1)   ! Displacements
    integer(MPI_ADDRESS_KIND) :: result_base_disp ! Base displacement
    integer(MPI_ADDRESS_KIND) :: lower_bound      ! Lower bound for TallyResult
    integer(MPI_ADDRESS_KIND) :: extent           ! Extent for TallyResult
    type(Bank)       :: b
    type(TallyResult) :: tr

    ! Indicate that MPI is turned on
    mpi_enabled = .true.

    ! Initialize MPI
    call MPI_INIT(mpi_err)

    ! Determine number of processors and rank of each processor
    call MPI_COMM_SIZE(MPI_COMM_WORLD, n_procs, mpi_err)
    call MPI_COMM_RANK(MPI_COMM_WORLD, rank, mpi_err)

    ! Determine master
    if (rank == 0) then
      master = .true.
    else
      master = .false.
    end if

    ! ==========================================================================
    ! CREATE MPI_BANK TYPE

    ! Determine displacements for MPI_BANK type
    call MPI_GET_ADDRESS(b % wgt,           bank_disp(1), mpi_err)
    call MPI_GET_ADDRESS(b % xyz,           bank_disp(2), mpi_err)
    call MPI_GET_ADDRESS(b % uvw,           bank_disp(3), mpi_err)
    call MPI_GET_ADDRESS(b % E,             bank_disp(4), mpi_err)
    call MPI_GET_ADDRESS(b % delayed_group, bank_disp(5), mpi_err)

    ! Adjust displacements
    bank_disp = bank_disp - bank_disp(1)

    ! Define MPI_BANK for fission sites
    bank_blocks = (/ 1, 3, 3, 1, 1 /)
    bank_types = (/ MPI_REAL8, MPI_REAL8, MPI_REAL8, MPI_REAL8, MPI_INTEGER /)
    call MPI_TYPE_CREATE_STRUCT(5, bank_blocks, bank_disp, &
         bank_types, MPI_BANK, mpi_err)
    call MPI_TYPE_COMMIT(MPI_BANK, mpi_err)

    ! ==========================================================================
    ! CREATE MPI_TALLYRESULT TYPE

    ! Determine displacements for MPI_BANK type
    call MPI_GET_ADDRESS(tr%value, result_base_disp, mpi_err)
    call MPI_GET_ADDRESS(tr%sum, result_disp(1), mpi_err)

    ! Adjust displacements
    result_disp = result_disp - result_base_disp

    ! Define temporary type for TallyResult
    result_blocks = (/ 2 /)
    result_types = (/ MPI_REAL8 /)
    call MPI_TYPE_CREATE_STRUCT(1, result_blocks, result_disp, result_types, &
         temp_type, mpi_err)

    ! Adjust lower-bound and extent of type for tally score
    lower_bound = 0
    extent      = result_disp(1) + 16
    call MPI_TYPE_CREATE_RESIZED(temp_type, lower_bound, extent, &
         MPI_TALLYRESULT, mpi_err)

    ! Commit derived type for tally scores
    call MPI_TYPE_COMMIT(MPI_TALLYRESULT, mpi_err)

    ! Free temporary MPI type
    call MPI_TYPE_FREE(temp_type, mpi_err)

  end subroutine initialize_mpi
#endif

!===============================================================================
! HDF5_INITIALIZE
!===============================================================================

  subroutine hdf5_initialize()

    type(TallyResult), target :: tmp(2)          ! temporary TallyResult
    type(Bank),        target :: tmpb(2)         ! temporary Bank
    integer                   :: hdf5_err
    integer(HID_T)            :: coordinates_t   ! HDF5 type for 3 reals
    integer(HSIZE_T)          :: dims(1) = (/3/) ! size of coordinates

    ! Initialize FORTRAN interface.
    call h5open_f(hdf5_err)

    ! Create the compound datatype for TallyResult
    call h5tcreate_f(H5T_COMPOUND_F, h5offsetof(c_loc(tmp(1)), &
         c_loc(tmp(2))), hdf5_tallyresult_t, hdf5_err)
    call h5tinsert_f(hdf5_tallyresult_t, "sum", h5offsetof(c_loc(tmp(1)), &
         c_loc(tmp(1)%sum)), H5T_NATIVE_DOUBLE, hdf5_err)
    call h5tinsert_f(hdf5_tallyresult_t, "sum_sq", h5offsetof(c_loc(tmp(1)), &
         c_loc(tmp(1)%sum_sq)), H5T_NATIVE_DOUBLE, hdf5_err)

    ! Create compound type for xyz and uvw
    call h5tarray_create_f(H5T_NATIVE_DOUBLE, 1, dims, coordinates_t, hdf5_err)

    ! Create the compound datatype for Bank
    call h5tcreate_f(H5T_COMPOUND_F, h5offsetof(c_loc(tmpb(1)), &
         c_loc(tmpb(2))), hdf5_bank_t, hdf5_err)
    call h5tinsert_f(hdf5_bank_t, "wgt", h5offsetof(c_loc(tmpb(1)), &
         c_loc(tmpb(1)%wgt)), H5T_NATIVE_DOUBLE, hdf5_err)
    call h5tinsert_f(hdf5_bank_t, "xyz", h5offsetof(c_loc(tmpb(1)), &
         c_loc(tmpb(1)%xyz)), coordinates_t, hdf5_err)
    call h5tinsert_f(hdf5_bank_t, "uvw", h5offsetof(c_loc(tmpb(1)), &
         c_loc(tmpb(1)%uvw)), coordinates_t, hdf5_err)
    call h5tinsert_f(hdf5_bank_t, "E", h5offsetof(c_loc(tmpb(1)), &
         c_loc(tmpb(1)%E)), H5T_NATIVE_DOUBLE, hdf5_err)
    call h5tinsert_f(hdf5_bank_t, "delayed_group", h5offsetof(c_loc(tmpb(1)), &
         c_loc(tmpb(1)%delayed_group)), H5T_NATIVE_INTEGER, hdf5_err)

    ! Determine type for integer(8)
    hdf5_integer8_t = h5kind_to_type(8, H5_INTEGER_KIND)

  end subroutine hdf5_initialize

!===============================================================================
! READ_COMMAND_LINE reads all parameters from the command line
!===============================================================================

  subroutine read_command_line()

    integer :: i         ! loop index
    integer :: argc      ! number of command line arguments
    integer :: last_flag ! index of last flag
    character(MAX_WORD_LEN) :: filetype
    integer(HID_T) :: file_id
    character(MAX_WORD_LEN), allocatable :: argv(:) ! command line arguments

    ! Check number of command line arguments and allocate argv
    argc = COMMAND_ARGUMENT_COUNT()

    ! Allocate and retrieve command arguments
    allocate(argv(argc))
    do i = 1, argc
      call GET_COMMAND_ARGUMENT(i, argv(i))
    end do

    ! Process command arguments
    last_flag = 0
    i = 1
    do while (i <= argc)
      ! Check for flags
      if (starts_with(argv(i), "-")) then
        select case (argv(i))
        case ('-p', '-plot', '--plot')
          run_mode = MODE_PLOTTING
          check_overlaps = .true.

        case ('-n', '-particles', '--particles')
          ! Read number of particles per cycle
          i = i + 1
          n_particles = str_to_int(argv(i))

          ! Check that number specified was valid
          if (n_particles == ERROR_INT) then
            call fatal_error("Must specify integer after " // trim(argv(i-1)) &
                 &// " command-line flag.")
          end if
        case ('-r', '-restart', '--restart')
          ! Read path for state point/particle restart
          i = i + 1

          ! Check what type of file this is
          file_id = file_open(argv(i), 'r', parallel=.true.)
          call read_dataset(file_id, 'filetype', filetype)
          call file_close(file_id)

          ! Set path and flag for type of run
          select case (filetype)
          case ('statepoint')
            path_state_point = argv(i)
            restart_run = .true.
          case ('particle restart')
            path_particle_restart = argv(i)
            particle_restart_run = .true.
          case default
            call fatal_error("Unrecognized file after restart flag.")
          end select

          ! If its a restart run check for additional source file
          if (restart_run .and. i + 1 <= argc) then

            ! Increment arg
            i = i + 1

            ! Check if it has extension we can read
            if (ends_with(argv(i), '.h5')) then

              ! Check file type is a source file
              file_id = file_open(argv(i), 'r', parallel=.true.)
              call read_dataset(file_id, 'filetype', filetype)
              call file_close(file_id)
              if (filetype /= 'source') then
                call fatal_error("Second file after restart flag must be a &
                     &source file")
              end if

              ! It is a source file
              path_source_point = argv(i)

            else ! Different option is specified not a source file

              ! Source is in statepoint file
              path_source_point = path_state_point

              ! Set argument back
              i = i - 1

            end if

          else ! No command line arg after statepoint

            ! Source is assumed to be in statepoint file
            path_source_point = path_state_point

          end if

        case ('-g', '-geometry-debug', '--geometry-debug')
          check_overlaps = .true.

        case ('-s', '--threads')
          ! Read number of threads
          i = i + 1

#ifdef _OPENMP
          ! Read and set number of OpenMP threads
          n_threads = int(str_to_int(argv(i)), 4)
          if (n_threads < 1) then
            call fatal_error("Invalid number of threads specified on command &
                 &line.")
          end if
          call omp_set_num_threads(n_threads)
#else
          if (master) call warning("Ignoring number of threads specified on &
               &command line.")
#endif

        case ('-?', '-h', '-help', '--help')
          call print_usage()
          stop
        case ('-v', '-version', '--version')
          call print_version()
          stop
        case ('-t', '-track', '--track')
          write_all_tracks = .true.
        case default
          call fatal_error("Unknown command line option: " // argv(i))
        end select

        last_flag = i
      end if

      ! Increment counter
      i = i + 1
    end do

    ! Determine directory where XML input files are
    if (argc > 0 .and. last_flag < argc) then
      path_input = argv(last_flag + 1)
    else
      path_input = ''
    end if

    ! Add slash at end of directory if it isn't there
    if (.not. ends_with(path_input, "/") .and. len_trim(path_input) > 0) then
      path_input = trim(path_input) // "/"
    end if

    ! Free memory from argv
    deallocate(argv)

    ! TODO: Check that directory exists

  end subroutine read_command_line

!===============================================================================
! PREPARE_UNIVERSES allocates the universes array and determines the cells array
! for each universe.
!===============================================================================

  subroutine prepare_universes()

    integer              :: i                     ! index in cells array
    integer              :: i_univ                ! index in universes array
    integer              :: n_cells_in_univ       ! number of cells in a universe
    integer, allocatable :: index_cell_in_univ(:) ! the index in the univ%cells
                                                  ! array for each universe
    type(ElemKeyValueII), pointer :: pair_list => null()
    type(ElemKeyValueII), pointer :: current => null()
    type(ElemKeyValueII), pointer :: next => null()
    type(Universe),       pointer :: univ => null()
    type(Cell),           pointer :: c => null()

    allocate(universes(n_universes))

    ! We also need to allocate the cell count lists for each universe. The logic
    ! for this is a little more convoluted. In universe_dict, the (key,value)
    ! pairs are the id of the universe and the index in the array. In
    ! cells_in_univ_dict, it's the id of the universe and the number of cells.

    pair_list => universe_dict%keys()
    current => pair_list
    do while (associated(current))
      ! Find index of universe in universes array
      i_univ = current%value
      univ => universes(i_univ)
      univ%id = current%key

      ! Check for lowest level universe
      if (univ%id == 0) BASE_UNIVERSE = i_univ

      ! Find cell count for this universe
      n_cells_in_univ = cells_in_univ_dict%get_key(univ%id)

      ! Allocate cell list for universe
      allocate(univ%cells(n_cells_in_univ))
      univ%n_cells = n_cells_in_univ

      ! Move to next universe
      next => current%next
      deallocate(current)
      current => next
    end do

    ! Also allocate a list for keeping track of where cells have been assigned
    ! in each universe

    allocate(index_cell_in_univ(n_universes))
    index_cell_in_univ = 0

    do i = 1, n_cells
      c => cells(i)

      ! Get pointer to corresponding universe
      i_univ = universe_dict%get_key(c%universe)
      univ => universes(i_univ)

      ! Increment the index for the cells array within the Universe object and
      ! then store the index of the Cell object in that array
      index_cell_in_univ(i_univ) = index_cell_in_univ(i_univ) + 1
      univ%cells(index_cell_in_univ(i_univ)) = i
    end do

    ! Clear dictionary
    call cells_in_univ_dict%clear()

  end subroutine prepare_universes

!===============================================================================
! ADJUST_INDICES changes the values for 'surfaces' for each cell and the
! material index assigned to each to the indices in the surfaces and material
! array rather than the unique IDs assigned to each surface and material. Also
! assigns boundary conditions to surfaces based on those read into the bc_dict
! dictionary
!===============================================================================

  subroutine adjust_indices()

    integer :: i                      ! index for various purposes
    integer :: j                      ! index for various purposes
    integer :: k                      ! loop index for lattices
    integer :: m                      ! loop index for lattices
    integer :: lid                    ! lattice IDs
    integer :: i_array                ! index in surfaces/materials array
    integer :: id                     ! user-specified id
    type(Cell),        pointer :: c => null()
    class(Lattice),    pointer :: lat => null()
    type(TallyObject), pointer :: t => null()

    do i = 1, n_cells
      ! =======================================================================
      ! ADJUST REGION SPECIFICATION FOR EACH CELL

      c => cells(i)
      do j = 1, size(c%region)
        id = c%region(j)
        ! Make sure that only regions are checked. Since OP_UNION is the
        ! operator with the lowest integer value, anything below it must denote
        ! a half-space
        if (id < OP_UNION) then
          if (surface_dict%has_key(abs(id))) then
            i_array = surface_dict%get_key(abs(id))
            c%region(j) = sign(i_array, id)
          else
            call fatal_error("Could not find surface " // trim(to_str(abs(id)))&
                 &// " specified on cell " // trim(to_str(c%id)))
          end if
        end if
      end do

      ! Also adjust the indices in the reverse Polish notation
      do j = 1, size(c%rpn)
        id = c%rpn(j)
        ! Again, make sure that only regions are checked
        if (id < OP_UNION) then
          i_array = surface_dict%get_key(abs(id))
          c%rpn(j) = sign(i_array, id)
        end if
      end do

      ! =======================================================================
      ! ADJUST UNIVERSE INDEX FOR EACH CELL

      id = c%universe
      if (universe_dict%has_key(id)) then
        c%universe = universe_dict%get_key(id)
      else
        call fatal_error("Could not find universe " // trim(to_str(id)) &
             &// " specified on cell " // trim(to_str(c%id)))
      end if

      ! =======================================================================
      ! ADJUST MATERIAL/FILL POINTERS FOR EACH CELL

      if (c % material(1) == NONE) then
        id = c % fill
        if (universe_dict % has_key(id)) then
          c % type = CELL_FILL
          c % fill = universe_dict % get_key(id)
        elseif (lattice_dict % has_key(id)) then
          lid = lattice_dict % get_key(id)
          c % type = CELL_LATTICE
          c % fill = lid
        else
          call fatal_error("Specified fill " // trim(to_str(id)) // " on cell "&
               &// trim(to_str(c % id)) // " is neither a universe nor a &
               &lattice.")
        end if
      else
        do j = 1, size(c % material)
          id = c % material(j)
          if (id == MATERIAL_VOID) then
            c % type = CELL_NORMAL
          else if (material_dict % has_key(id)) then
            c % type = CELL_NORMAL
            c % material(j) = material_dict % get_key(id)
          else
            call fatal_error("Could not find material " // trim(to_str(id)) &
                 &// " specified on cell " // trim(to_str(c % id)))
          end if
        end do
      end if
    end do

    ! ==========================================================================
    ! ADJUST UNIVERSE INDICES FOR EACH LATTICE

    do i = 1, n_lattices
      lat => lattices(i)%obj
      select type (lat)

      type is (RectLattice)
        do m = 1, lat%n_cells(3)
          do k = 1, lat%n_cells(2)
            do j = 1, lat%n_cells(1)
              id = lat%universes(j,k,m)
              if (universe_dict%has_key(id)) then
                lat%universes(j,k,m) = universe_dict%get_key(id)
              else
                call fatal_error("Invalid universe number " &
                     &// trim(to_str(id)) // " specified on lattice " &
                     &// trim(to_str(lat%id)))
              end if
            end do
          end do
        end do

      type is (HexLattice)
        do m = 1, lat%n_axial
          do k = 1, 2*lat%n_rings - 1
            do j = 1, 2*lat%n_rings - 1
              if (j + k < lat%n_rings + 1) then
                cycle
              else if (j + k > 3*lat%n_rings - 1) then
                cycle
              end if
              id = lat%universes(j, k, m)
              if (universe_dict%has_key(id)) then
                lat%universes(j, k, m) = universe_dict%get_key(id)
              else
                call fatal_error("Invalid universe number " &
                     &// trim(to_str(id)) // " specified on lattice " &
                     &// trim(to_str(lat%id)))
              end if
            end do
          end do
        end do

      end select

      if (lat%outer /= NO_OUTER_UNIVERSE) then
        if (universe_dict%has_key(lat%outer)) then
          lat%outer = universe_dict%get_key(lat%outer)
        else
          call fatal_error("Invalid universe number " &
               &// trim(to_str(lat%outer)) &
               &// " specified on lattice " // trim(to_str(lat%id)))
        end if
      end if

    end do

    TALLY_LOOP: do i = 1, n_tallies
      t => tallies(i)

      ! =======================================================================
      ! ADJUST INDICES FOR EACH TALLY FILTER

      FILTER_LOOP: do j = 1, t%n_filters

        select case (t%filters(j)%type)
        case (FILTER_DISTRIBCELL)
          do k = 1, size(t%filters(j)%int_bins)
            id = t%filters(j)%int_bins(k)
            if (cell_dict%has_key(id)) then
              t%filters(j)%int_bins(k) = cell_dict%get_key(id)
            else
              call fatal_error("Could not find cell " // trim(to_str(id)) // &
                               " specified on tally " // trim(to_str(t%id)))
            end if

          end do
        case (FILTER_CELL, FILTER_CELLBORN)

          do k = 1, t%filters(j)%n_bins
            id = t%filters(j)%int_bins(k)
            if (cell_dict%has_key(id)) then
              t%filters(j)%int_bins(k) = cell_dict%get_key(id)
            else
              call fatal_error("Could not find cell " // trim(to_str(id)) &
                   &// " specified on tally " // trim(to_str(t%id)))
            end if
          end do

        case (FILTER_SURFACE)

          ! Check if this is a surface filter only for surface currents
          if (any(t%score_bins == SCORE_CURRENT)) cycle FILTER_LOOP

          do k = 1, t%filters(j)%n_bins
            id = t%filters(j)%int_bins(k)
            if (surface_dict%has_key(id)) then
              t%filters(j)%int_bins(k) = surface_dict%get_key(id)
            else
              call fatal_error("Could not find surface " // trim(to_str(id)) &
                   &// " specified on tally " // trim(to_str(t%id)))
            end if
          end do

        case (FILTER_UNIVERSE)

          do k = 1, t%filters(j)%n_bins
            id = t%filters(j)%int_bins(k)
            if (universe_dict%has_key(id)) then
              t%filters(j)%int_bins(k) = universe_dict%get_key(id)
            else
              call fatal_error("Could not find universe " // trim(to_str(id)) &
                   &// " specified on tally " // trim(to_str(t%id)))
            end if
          end do

        case (FILTER_MATERIAL)

          do k = 1, t%filters(j)%n_bins
            id = t%filters(j)%int_bins(k)
            if (material_dict%has_key(id)) then
              t%filters(j)%int_bins(k) = material_dict%get_key(id)
            else
              call fatal_error("Could not find material " // trim(to_str(id)) &
                   &// " specified on tally " // trim(to_str(t%id)))
            end if
          end do

        case (FILTER_MESH)

          ! The mesh filter already has been set to the index in meshes rather
          ! than the user-specified id, so it doesn't need to be changed.

        end select

      end do FILTER_LOOP

    end do TALLY_LOOP

  end subroutine adjust_indices

!===============================================================================
! NORMALIZE_AO normalizes the atom or weight percentages for each material
!===============================================================================

  subroutine normalize_ao()

    integer        :: index_list      ! index in xs_listings array
    integer        :: i               ! index in materials array
    integer        :: j               ! index over nuclides in material
    real(8)        :: sum_percent     ! summation
    real(8)        :: awr             ! atomic weight ratio
    real(8)        :: x               ! atom percent
    logical        :: percent_in_atom ! nuclides specified in atom percent?
    logical        :: density_in_atom ! density specified in atom/b-cm?
    type(Material), pointer :: mat => null()

    ! first find the index in the xs_listings array for each nuclide in each
    ! material
    do i = 1, n_materials
      mat => materials(i)

      percent_in_atom = (mat%atom_density(1) > ZERO)
      density_in_atom = (mat%density > ZERO)

      sum_percent = ZERO
      do j = 1, mat%n_nuclides
        ! determine atomic weight ratio
        index_list = xs_listing_dict%get_key(mat%names(j))
        awr = xs_listings(index_list)%awr

        ! if given weight percent, convert all values so that they are divided
        ! by awr. thus, when a sum is done over the values, it's actually
        ! sum(w/awr)
        if (.not. percent_in_atom) then
          mat%atom_density(j) = -mat%atom_density(j) / awr
        end if
      end do

      ! determine normalized atom percents. if given atom percents, this is
      ! straightforward. if given weight percents, the value is w/awr and is
      ! divided by sum(w/awr)
      sum_percent = sum(mat%atom_density)
      mat%atom_density = mat%atom_density / sum_percent

      ! Change density in g/cm^3 to atom/b-cm. Since all values are now in atom
      ! percent, the sum needs to be re-evaluated as 1/sum(x*awr)
      if (.not. density_in_atom) then
        sum_percent = ZERO
        do j = 1, mat%n_nuclides
          index_list = xs_listing_dict%get_key(mat%names(j))
          awr = xs_listings(index_list)%awr
          x = mat%atom_density(j)
          sum_percent = sum_percent + x*awr
        end do
        sum_percent = ONE / sum_percent
        mat%density = -mat%density * N_AVOGADRO &
             / MASS_NEUTRON * sum_percent
      end if

      ! Calculate nuclide atom densities
      mat%atom_density = mat%density * mat%atom_density
    end do

  end subroutine normalize_ao

!===============================================================================
! CALCULATE_WORK determines how many particles each processor should simulate
!===============================================================================

  subroutine calculate_work()

    integer    :: i         ! loop index
    integer    :: remainder ! Number of processors with one extra particle
    integer(8) :: i_bank    ! Running count of number of particles
    integer(8) :: min_work  ! Minimum number of particles on each proc
    integer(8) :: work_i    ! Number of particles on rank i

    allocate(work_index(0:n_procs))

    ! Determine minimum amount of particles to simulate on each processor
    min_work = n_particles/n_procs

    ! Determine number of processors that have one extra particle
    remainder = int(mod(n_particles, int(n_procs,8)), 4)

    i_bank = 0
    work_index(0) = 0
    do i = 0, n_procs - 1
      ! Number of particles for rank i
      if (i < remainder) then
        work_i = min_work + 1
      else
        work_i = min_work
      end if

      ! Set number of particles
      if (rank == i) work = work_i

      ! Set index into source bank for rank i
      i_bank = i_bank + work_i
      work_index(i+1) = i_bank
    end do

  end subroutine calculate_work

!===============================================================================
! ALLOCATE_BANKS allocates memory for the fission and source banks
!===============================================================================

  subroutine allocate_banks()

    integer :: alloc_err  ! allocation error code

    ! Allocate source bank
    allocate(source_bank(work), STAT=alloc_err)

    ! Check for allocation errors
    if (alloc_err /= 0) then
      call fatal_error("Failed to allocate source bank.")
    end if

    if (run_mode == MODE_EIGENVALUE) then
#ifdef _OPENMP
      ! If OpenMP is being used, each thread needs its own private fission
      ! bank. Since the private fission banks need to be combined at the end of
      ! a generation, there is also a 'master_fission_bank' that is used to
      ! collect the sites from each thread.

      n_threads = omp_get_max_threads()

!$omp parallel
      thread_id = omp_get_thread_num()

      if (thread_id == 0) then
        allocate(fission_bank(3*work))
      else
        allocate(fission_bank(3*work/n_threads))
      end if
!$omp end parallel
      allocate(master_fission_bank(3*work), STAT=alloc_err)
#else
      allocate(fission_bank(3*work), STAT=alloc_err)
#endif

      ! Check for allocation errors
      if (alloc_err /= 0) then
        call fatal_error("Failed to allocate fission bank.")
      end if
    end if

  end subroutine allocate_banks

!===============================================================================
! PREPARE_DISTRIBCELL initializes any distribcell filters present and sets the
! offsets for distribcells
!===============================================================================

  subroutine prepare_distribcell()

    integer :: i, j       ! Tally, filter loop counters
    integer :: n_filt     ! Number of filters originally in tally
    logical :: count_all  ! Count all cells
    type(TallyObject),    pointer :: t                ! Current tally
    type(Universe),       pointer :: univ             ! Pointer to universe
    type(Cell),           pointer :: c                ! Pointer to cell
    integer, allocatable :: univ_list(:)              ! Target offsets
    integer, allocatable :: counts(:,:)               ! Target count
    logical, allocatable :: found(:,:)                ! Target found

    count_all = .false.

    ! Loop over tallies
    do i = 1, n_tallies

      ! Get pointer to tally
      t => tallies(i)

      n_filt = t%n_filters

      ! Loop over the filters to determine how many additional filters
      ! need to be added to this tally
      do j = 1, t%n_filters

        ! Determine type of filter
        if (t%filters(j)%type == FILTER_DISTRIBCELL) then
          count_all = .true.
          if (size(t%filters(j)%int_bins) > 1) then
            call fatal_error("A distribcell filter was specified with &
                             &multiple bins. This feature is not supported.")
          end if
        end if

      end do

    end do

    if (count_all) then

      univ => universes(BASE_UNIVERSE)

      ! sum the number of occurrences of all cells
      call count_instance(univ)

      ! Loop over tallies
      do i = 1, n_tallies

        ! Get pointer to tally
        t => tallies(i)

        ! Initialize the filters
        do j = 1, t%n_filters

          ! Set the number of bins to the number of instances of the cell
          if (t%filters(j)%type == FILTER_DISTRIBCELL) then
            c => cells(t%filters(j)%int_bins(1))
            t%filters(j)%n_bins = c%instances
          end if

        end do
      end do

    end if

    ! Allocate offset maps at each level in the geometry
    call allocate_offsets(univ_list, counts, found)

    ! Calculate offsets for each target distribcell
    do i = 1, n_maps
      do j = 1, n_universes
        univ => universes(j)
        call calc_offsets(univ_list(i), i, univ, counts, found)
      end do
    end do

    ! Deallocate temporary target variable arrays
    deallocate(counts)
    deallocate(found)
    deallocate(univ_list)

  end subroutine prepare_distribcell

!===============================================================================
! ALLOCATE_OFFSETS determines the number of maps needed and allocates required
! memory for distribcell offset tables
!===============================================================================

  recursive subroutine allocate_offsets(univ_list, counts, found)

    integer, intent(out), allocatable     :: univ_list(:) ! Target offsets
    integer, intent(out), allocatable     :: counts(:,:)  ! Target count
    logical, intent(out), allocatable     :: found(:,:)   ! Target found

    integer :: i, j, k, l, m                    ! Loop counters
    type(SetInt)               :: cell_list     ! distribells to track
    type(Universe),    pointer :: univ          ! pointer to universe
    class(Lattice),    pointer :: lat           ! pointer to lattice
    type(TallyObject), pointer :: t             ! pointer to tally
    type(TallyFilter), pointer :: filter        ! pointer to filter
    type(Cell),        pointer :: c             ! pointer to cell

    ! Begin gathering list of cells in distribcell tallies
    n_maps = 0

    ! List all cells referenced in distribcell filters.
    do i = 1, n_tallies
      t => tallies(i)

      do j = 1, t % n_filters
        filter => t % filters(j)

        if (filter % type == FILTER_DISTRIBCELL) then
          if (.not. cell_list % contains(filter % int_bins(1))) then
            call cell_list % add(filter % int_bins(1))
          end if
        end if

      end do
    end do

    ! List all cells with multiple (distributed) materials.
    do i = 1, n_cells
      c => cells(i)
      if (size(c % material) > 1) then
        if (.not. cell_list % contains(i)) call cell_list % add(i)
      end if
    end do

    ! Compute the number of unique universes containing these distribcells
    ! to determine the number of offset tables to allocate
    do i = 1, n_universes
      univ => universes(i)
      do j = 1, univ % n_cells
        if (cell_list % contains(univ % cells(j))) then
          n_maps = n_maps + 1
        end if
      end do
    end do

    ! Allocate the list of offset tables for each unique universe
    allocate(univ_list(n_maps))

    ! Allocate list to accumulate target distribcell counts in each universe
    allocate(counts(n_universes, n_maps))

    ! Allocate list to track if target distribcells are found in each universe
    allocate(found(n_universes, n_maps))

    counts(:,:) = 0
    found(:,:) = .false.
    k = 1

    ! Search through universes for distributed cells and assign each one a
    ! unique distribcell array index.
    do i = 1, n_universes
      univ => universes(i)
      do j = 1, univ % n_cells
        if (cell_list % contains(univ % cells(j))) then
          cells(univ % cells(j)) % distribcell_index = k
          univ_list(k) = univ % id
          k = k + 1
        end if
      end do
    end do

    ! Allocate the offset tables for lattices
    do i = 1, n_lattices
      lat => lattices(i) % obj

      select type(lat)

      type is (RectLattice)
        allocate(lat % offset(n_maps, lat % n_cells(1), lat % n_cells(2), &
                 lat % n_cells(3)))
      type is (HexLattice)
        allocate(lat % offset(n_maps, 2 * lat % n_rings - 1, &
             2 * lat % n_rings - 1, lat % n_axial))
      end select

      lat % offset(:, :, :, :) = 0

    end do

    ! Allocate offset table for fill cells
    do i = 1, n_cells
<<<<<<< HEAD
      if (cells(i) % type /= CELL_NORMAL) then
        allocate(cells(i)%offset(n_maps))
=======
      if (cells(i) % material == NONE) then
        allocate(cells(i) % offset(n_maps))
>>>>>>> 0df752df
      end if
    end do

  end subroutine allocate_offsets

end module initialize<|MERGE_RESOLUTION|>--- conflicted
+++ resolved
@@ -1130,13 +1130,8 @@
 
     ! Allocate offset table for fill cells
     do i = 1, n_cells
-<<<<<<< HEAD
       if (cells(i) % type /= CELL_NORMAL) then
-        allocate(cells(i)%offset(n_maps))
-=======
-      if (cells(i) % material == NONE) then
         allocate(cells(i) % offset(n_maps))
->>>>>>> 0df752df
       end if
     end do
 
